--- conflicted
+++ resolved
@@ -38,11 +38,8 @@
  "idx": 0,
  "is_standard": 1,
  "label": "Integrations",
-<<<<<<< HEAD
  "modified": "2020-07-15 20:10:14.074203",
-=======
  "modified": "2020-08-20 23:04:04.528572",
->>>>>>> e62e895c
  "modified_by": "Administrator",
  "module": "Integrations",
  "name": "Integrations",
