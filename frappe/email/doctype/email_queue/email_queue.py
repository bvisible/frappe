--- conflicted
+++ resolved
@@ -167,7 +167,6 @@
 				if method := get_hook_method("override_email_send"):
 					method(self, self.sender, recipient.recipient, message)
 				else:
-<<<<<<< HEAD
 					#//// Added for use mailgun API
 					# Check if the disable_mailgun option is checked in the Email Account doctype
 					disable_mailgun = frappe.db.get_value("Email Account", {"default_outgoing": 1}, "disable_mailgun")
@@ -313,10 +312,7 @@
 							ctx.add_to_error_list(recipient)
 							frappe.log_error("Failed to send email", response.status_code)
 						#////
-					if not frappe.flags.in_test:
-=======
 					if not frappe.flags.in_test or frappe.flags.testing_email:
->>>>>>> 9ef10818
 						ctx.smtp_server.session.sendmail(
 							from_addr=self.sender, to_addrs=recipient.recipient, msg=message
 						)
