# Copyright (c) 2022, Frappe Technologies Pvt. Ltd. and Contributors
# License: MIT. See LICENSE
"""
Frappe - Low Code Open Source Framework in Python and JS

Frappe, pronounced fra-pay, is a full stack, batteries-included, web
framework written in Python and Javascript with MariaDB as the database.
It is the framework which powers ERPNext. It is pretty generic and can
be used to build database driven apps.

Read the documentation: https://frappeframework.com/docs
"""
import functools
import importlib
import inspect
import json
import os
import re
import warnings
from typing import TYPE_CHECKING, Any, Callable, Literal, Optional, overload

import click
from werkzeug.local import Local, release_local

from frappe.query_builder import get_query_builder, patch_query_aggregation, patch_query_execute
from frappe.utils.caching import request_cache
from frappe.utils.data import cstr, sbool

# Local application imports
from .exceptions import *
from .utils.jinja import (
	get_email_from_template,
	get_jenv,
	get_jloader,
	get_template,
	render_template,
)
from .utils.lazy_loader import lazy_import

__version__ = "14.0.0-beta.5"
__title__ = "Frappe Framework"

controllers = {}
local = Local()
STANDARD_USERS = ("Guest", "Administrator")

_dev_server = int(sbool(os.environ.get("DEV_SERVER", False)))
_qb_patched = {}
re._MAXCACHE = (
	50  # reduced from default 512 given we are already maintaining this on parent worker
)


if _dev_server:
	warnings.simplefilter("always", DeprecationWarning)
	warnings.simplefilter("always", PendingDeprecationWarning)


class _dict(dict):
	"""dict like object that exposes keys as attributes"""

	__slots__ = ()
	__getattr__ = dict.get
	__setattr__ = dict.__setitem__
	__delattr__ = dict.__delitem__
	__setstate__ = dict.update

	def __getstate__(self):
		return self

	def update(self, *args, **kwargs):
		"""update and return self -- the missing dict feature in python"""

		super().update(*args, **kwargs)
		return self

	def copy(self):
		return _dict(self)


def _(msg: str, lang: str | None = None, context: str | None = None) -> str:
	"""Returns translated string in current lang, if exists.
	Usage:
	        _('Change')
	        _('Change', context='Coins')
	"""
	from frappe.translate import get_full_dict
	from frappe.utils import is_html, strip_html_tags

	if not hasattr(local, "lang"):
		local.lang = lang or "en"

	if not lang:
		lang = local.lang

	non_translated_string = msg

	if is_html(msg):
		msg = strip_html_tags(msg)

	# msg should always be unicode
	msg = as_unicode(msg).strip()

	translated_string = ""
	if context:
		string_key = f"{msg}:{context}"
		translated_string = get_full_dict(lang).get(string_key)

	if not translated_string:
		translated_string = get_full_dict(lang).get(msg)

	# return lang_full_dict according to lang passed parameter
	return translated_string or non_translated_string


def as_unicode(text: str, encoding: str = "utf-8") -> str:
	"""Convert to unicode if required"""
	if isinstance(text, str):
		return text
	elif text is None:
		return ""
	elif isinstance(text, bytes):
		return str(text, encoding)
	else:
		return str(text)


def get_lang_dict(fortype: str, name: str | None = None) -> dict[str, str]:
	"""Returns the translated language dict for the given type and name.

	:param fortype: must be one of `doctype`, `page`, `report`, `include`, `jsfile`, `boot`
	:param name: name of the document for which assets are to be returned."""
	from frappe.translate import get_dict

	return get_dict(fortype, name)


def set_user_lang(user: str, user_language: str | None = None) -> None:
	"""Guess and set user language for the session. `frappe.local.lang`"""
	from frappe.translate import get_user_lang

	local.lang = get_user_lang(user) or user_language


# local-globals

db = local("db")
qb = local("qb")
conf = local("conf")
form = form_dict = local("form_dict")
request = local("request")
response = local("response")
session = local("session")
user = local("user")
flags = local("flags")

error_log = local("error_log")
debug_log = local("debug_log")
message_log = local("message_log")

lang = local("lang")

# This if block is never executed when running the code. It is only used for
# telling static code analyzer where to find dynamically defined attributes.
if TYPE_CHECKING:
	from frappe.database.mariadb.database import MariaDBDatabase
	from frappe.database.postgres.database import PostgresDatabase
	from frappe.model.document import Document
	from frappe.query_builder.builder import MariaDB, Postgres
	from frappe.utils.redis_wrapper import RedisWrapper

	db: MariaDBDatabase | PostgresDatabase
	qb: MariaDB | Postgres


# end: static analysis hack


def init(site: str, sites_path: str = ".", new_site: bool = False) -> None:
	"""Initialize frappe for the current site. Reset thread locals `frappe.local`"""
	if getattr(local, "initialised", None):
		return

	local.error_log = []
	local.message_log = []
	local.debug_log = []
	local.realtime_log = []
	local.flags = _dict(
		{
			"currently_saving": [],
			"redirect_location": "",
			"in_install_db": False,
			"in_install_app": False,
			"in_import": False,
			"in_test": False,
			"mute_messages": False,
			"ignore_links": False,
			"mute_emails": False,
			"has_dataurl": False,
			"new_site": new_site,
		}
	)
	local.rollback_observers = []
	local.locked_documents = []
	local.before_commit = []
	local.test_objects = {}

	local.site = site
	local.sites_path = sites_path
	local.site_path = os.path.join(sites_path, site)
	local.all_apps = None

	local.request_ip = None
	local.response = _dict({"docs": []})
	local.task_id = None

	local.conf = _dict(get_site_config())
	local.lang = local.conf.lang or "en"
	local.lang_full_dict = None

	local.module_app = None
	local.app_modules = None

	local.user = None
	local.user_perms = None
	local.session = None
	local.role_permissions = {}
	local.valid_columns = {}
	local.new_doc_templates = {}
	local.link_count = {}

	local.jenv = None
	local.jloader = None
	local.cache = {}
	local.document_cache = {}
	local.meta_cache = {}
	local.form_dict = _dict()
	local.session = _dict()
	local.dev_server = _dev_server
	local.qb = get_query_builder(local.conf.db_type or "mariadb")

	setup_module_map()

	if not _qb_patched.get(local.conf.db_type):
		patch_query_execute()
		patch_query_aggregation()

	local.initialised = True


def connect(
	site: str | None = None, db_name: str | None = None, set_admin_as_user: bool = True
) -> None:
	"""Connect to site database instance.

	:param site: If site is given, calls `frappe.init`.
	:param db_name: Optional. Will use from `site_config.json`.
	:param set_admin_as_user: Set Administrator as current user.
	"""
	from frappe.database import get_db

	if site:
		init(site)

	local.db = get_db(user=db_name or local.conf.db_name)
	if set_admin_as_user:
		set_user("Administrator")


def connect_replica():
	from frappe.database import get_db

	user = local.conf.db_name
	password = local.conf.db_password
	port = local.conf.replica_db_port

	if local.conf.different_credentials_for_replica:
		user = local.conf.replica_db_name
		password = local.conf.replica_db_password

	local.replica_db = get_db(host=local.conf.replica_host, user=user, password=password, port=port)

	# swap db connections
	local.primary_db = local.db
	local.db = local.replica_db


def get_site_config(sites_path: str | None = None, site_path: str | None = None) -> dict[str, Any]:
	"""Returns `site_config.json` combined with `sites/common_site_config.json`.
	`site_config` is a set of site wide settings like database name, password, email etc."""
	config = {}

	sites_path = sites_path or getattr(local, "sites_path", None)
	site_path = site_path or getattr(local, "site_path", None)

	if sites_path:
		common_site_config = os.path.join(sites_path, "common_site_config.json")
		if os.path.exists(common_site_config):
			try:
				config.update(get_file_json(common_site_config))
			except Exception as error:
				click.secho("common_site_config.json is invalid", fg="red")
				print(error)

	if site_path:
		site_config = os.path.join(site_path, "site_config.json")
		if os.path.exists(site_config):
			try:
				config.update(get_file_json(site_config))
			except Exception as error:
				click.secho(f"{local.site}/site_config.json is invalid", fg="red")
				print(error)
		elif local.site and not local.flags.new_site:
			raise IncorrectSitePath(f"{local.site} does not exist")

	return _dict(config)


def get_conf(site: str | None = None) -> dict[str, Any]:
	if hasattr(local, "conf"):
		return local.conf

	else:
		# if no site, get from common_site_config.json
		with init_site(site):
			return local.conf


class init_site:
	def __init__(self, site=None):
		"""If site is None, initialize it for empty site ('') to load common_site_config.json"""
		self.site = site or ""

	def __enter__(self):
		init(self.site)
		return local

	def __exit__(self, type, value, traceback):
		destroy()


def destroy():
	"""Closes connection and releases werkzeug local."""
	if db:
		db.close()

	release_local(local)


redis_server = None


def cache() -> "RedisWrapper":
	"""Returns redis connection."""
	global redis_server
	if not redis_server:
		from frappe.utils.redis_wrapper import RedisWrapper

		redis_server = RedisWrapper.from_url(conf.get("redis_cache") or "redis://localhost:11311")
	return redis_server


def get_traceback(with_context: bool = False) -> str:
	"""Returns error traceback."""
	from frappe.utils import get_traceback

	return get_traceback(with_context=with_context)


def errprint(msg: str) -> None:
	"""Log error. This is sent back as `exc` in response.

	:param msg: Message."""
	msg = as_unicode(msg)
	if not request or (not "cmd" in local.form_dict) or conf.developer_mode:
		print(msg)

	error_log.append({"exc": msg})


def print_sql(enable: bool = True) -> None:
	return cache().set_value("flag_print_sql", enable)


def log(msg: str) -> None:
	"""Add to `debug_log`.

	:param msg: Message."""
	if not request:
		if conf.get("logging") or False:
			print(repr(msg))

	debug_log.append(as_unicode(msg))


def msgprint(
	msg: str,
	title: str | None = None,
	raise_exception: bool | type[Exception] = False,
	as_table: bool = False,
	as_list: bool = False,
	indicator: Literal["blue", "green", "orange", "red", "yellow"] | None = None,
	alert: bool = False,
	primary_action: str = None,
	is_minimizable: bool = False,
	wide: bool = False,
) -> None:
	"""Print a message to the user (via HTTP response).
	Messages are sent in the `__server_messages` property in the
	response JSON and shown in a pop-up / modal.

	:param msg: Message.
	:param title: [optional] Message title. Default: "Message".
	:param raise_exception: [optional] Raise given exception and show message.
	:param as_table: [optional] If `msg` is a list of lists, render as HTML table.
	:param as_list: [optional] If `msg` is a list, render as un-ordered list.
	:param primary_action: [optional] Bind a primary server/client side action.
	:param is_minimizable: [optional] Allow users to minimize the modal
	:param wide: [optional] Show wide modal
	"""
	import inspect
	import sys

	from frappe.utils import strip_html_tags

	msg = safe_decode(msg)
	out = _dict(message=msg)

	@functools.lru_cache(maxsize=1024)
	def _strip_html_tags(message):
		return strip_html_tags(message)

	def _raise_exception():
		if raise_exception:
			if inspect.isclass(raise_exception) and issubclass(raise_exception, Exception):
				raise raise_exception(msg)
			else:
				raise ValidationError(msg)

	if flags.mute_messages:
		_raise_exception()
		return

	if as_table and type(msg) in (list, tuple):
		out.as_table = 1

	if as_list and type(msg) in (list, tuple):
		out.as_list = 1

	if sys.stdin.isatty():
		msg = _strip_html_tags(out.message)

	if flags.print_messages and out.message:
		print(f"Message: {_strip_html_tags(out.message)}")

	out.title = title or _("Message", context="Default title of the message dialog")

	if not indicator and raise_exception:
		indicator = "red"

	if indicator:
		out.indicator = indicator

	if is_minimizable:
		out.is_minimizable = is_minimizable

	if alert:
		out.alert = 1

	if raise_exception:
		out.raise_exception = 1

	if primary_action:
		out.primary_action = primary_action

	if wide:
		out.wide = wide

	message_log.append(json.dumps(out))

	if raise_exception and hasattr(raise_exception, "__name__"):
		local.response["exc_type"] = raise_exception.__name__

	_raise_exception()


def clear_messages():
	local.message_log = []


def get_message_log():
	log = []
	for msg_out in local.message_log:
		log.append(json.loads(msg_out))

	return log


def clear_last_message():
	if len(local.message_log) > 0:
		local.message_log = local.message_log[:-1]


def throw(
	msg: str,
	exc: type[Exception] = ValidationError,
	title: str | None = None,
	is_minimizable: bool = False,
	wide: bool = False,
	as_list: bool = False,
) -> None:
	"""Throw execption and show message (`msgprint`).

	:param msg: Message.
	:param exc: Exception class. Default `frappe.ValidationError`"""
	msgprint(
		msg,
		raise_exception=exc,
		title=title,
		indicator="red",
		is_minimizable=is_minimizable,
		wide=wide,
		as_list=as_list,
	)


def create_folder(path, with_init=False):
	"""Create a folder in the given path and add an `__init__.py` file (optional).

	:param path: Folder path.
	:param with_init: Create `__init__.py` in the new folder."""
	from frappe.utils import touch_file

	if not os.path.exists(path):
		os.makedirs(path)

		if with_init:
			touch_file(os.path.join(path, "__init__.py"))


def set_user(username: str):
	"""Set current user.

	:param username: **User** name to set as current user."""
	local.session.user = username
	local.session.sid = username
	local.cache = {}
	local.form_dict = _dict()
	local.jenv = None
	local.session.data = _dict()
	local.role_permissions = {}
	local.new_doc_templates = {}
	local.user_perms = None


def get_user():
	from frappe.utils.user import UserPermissions

	if not local.user_perms:
		local.user_perms = UserPermissions(local.session.user)
	return local.user_perms


def get_roles(username=None) -> list[str]:
	"""Returns roles of current user."""
	if not local.session:
		return ["Guest"]
	import frappe.permissions

	return frappe.permissions.get_roles(username or local.session.user)


def get_request_header(key, default=None):
	"""Return HTTP request header.

	:param key: HTTP header key.
	:param default: Default value."""
	return request.headers.get(key, default)


def sendmail(
	recipients=None,
	sender="",
	subject="No Subject",
	message="No Message",
	as_markdown=False,
	delayed=True,
	reference_doctype=None,
	reference_name=None,
	unsubscribe_method=None,
	unsubscribe_params=None,
	unsubscribe_message=None,
	add_unsubscribe_link=1,
	attachments=None,
	content=None,
	doctype=None,
	name=None,
	reply_to=None,
	queue_separately=False,
	cc=None,
	bcc=None,
	message_id=None,
	in_reply_to=None,
	send_after=None,
	expose_recipients=None,
	send_priority=1,
	communication=None,
	retry=1,
	now=None,
	read_receipt=None,
	is_notification=False,
	inline_images=None,
	template=None,
	args=None,
	header=None,
	print_letterhead=False,
	with_container=False,
):
	"""Send email using user's default **Email Account** or global default **Email Account**.


	:param recipients: List of recipients.
	:param sender: Email sender. Default is current user or default outgoing account.
	:param subject: Email Subject.
	:param message: (or `content`) Email Content.
	:param as_markdown: Convert content markdown to HTML.
	:param delayed: Send via scheduled email sender **Email Queue**. Don't send immediately. Default is true
	:param send_priority: Priority for Email Queue, default 1.
	:param reference_doctype: (or `doctype`) Append as communication to this DocType.
	:param reference_name: (or `name`) Append as communication to this document name.
	:param unsubscribe_method: Unsubscribe url with options email, doctype, name. e.g. `/api/method/unsubscribe`
	:param unsubscribe_params: Unsubscribe paramaters to be loaded on the unsubscribe_method [optional] (dict).
	:param attachments: List of attachments.
	:param reply_to: Reply-To Email Address.
	:param message_id: Used for threading. If a reply is received to this email, Message-Id is sent back as In-Reply-To in received email.
	:param in_reply_to: Used to send the Message-Id of a received email back as In-Reply-To.
	:param send_after: Send after the given datetime.
	:param expose_recipients: Display all recipients in the footer message - "This email was sent to"
	:param communication: Communication link to be set in Email Queue record
	:param inline_images: List of inline images as {"filename", "filecontent"}. All src properties will be replaced with random Content-Id
	:param template: Name of html template from templates/emails folder
	:param args: Arguments for rendering the template
	:param header: Append header in email
	:param with_container: Wraps email inside a styled container
	"""

	if recipients is None:
		recipients = []
	if cc is None:
		cc = []
	if bcc is None:
		bcc = []

	text_content = None
	if template:
		message, text_content = get_email_from_template(template, args)

	message = content or message

	if as_markdown:
		from frappe.utils import md_to_html

		message = md_to_html(message)

	if not delayed:
		now = True

	from frappe.email.doctype.email_queue.email_queue import QueueBuilder

	builder = QueueBuilder(
		recipients=recipients,
		sender=sender,
		subject=subject,
		message=message,
		text_content=text_content,
		reference_doctype=doctype or reference_doctype,
		reference_name=name or reference_name,
		add_unsubscribe_link=add_unsubscribe_link,
		unsubscribe_method=unsubscribe_method,
		unsubscribe_params=unsubscribe_params,
		unsubscribe_message=unsubscribe_message,
		attachments=attachments,
		reply_to=reply_to,
		cc=cc,
		bcc=bcc,
		message_id=message_id,
		in_reply_to=in_reply_to,
		send_after=send_after,
		expose_recipients=expose_recipients,
		send_priority=send_priority,
		queue_separately=queue_separately,
		communication=communication,
		read_receipt=read_receipt,
		is_notification=is_notification,
		inline_images=inline_images,
		header=header,
		print_letterhead=print_letterhead,
		with_container=with_container,
	)

	# build email queue and send the email if send_now is True.
	builder.process(send_now=now)


whitelisted = []
guest_methods = []
xss_safe_methods = []
allowed_http_methods_for_whitelisted_func = {}


def whitelist(allow_guest=False, xss_safe=False, methods=None):
	"""
	Decorator for whitelisting a function and making it accessible via HTTP.
	Standard request will be `/api/method/[path.to.method]`

	:param allow_guest: Allow non logged-in user to access this method.
	:param methods: Allowed http method to access the method.

	Use as:

	        @frappe.whitelist()
	        def myfunc(param1, param2):
	                pass
	"""

	if not methods:
		methods = ["GET", "POST", "PUT", "DELETE"]

	def innerfn(fn):
		global whitelisted, guest_methods, xss_safe_methods, allowed_http_methods_for_whitelisted_func

		# get function from the unbound / bound method
		# this is needed because functions can be compared, but not methods
		method = None
		if hasattr(fn, "__func__"):
			method = fn
			fn = method.__func__

		whitelisted.append(fn)
		allowed_http_methods_for_whitelisted_func[fn] = methods

		if allow_guest:
			guest_methods.append(fn)

			if xss_safe:
				xss_safe_methods.append(fn)

		return method or fn

	return innerfn


def is_whitelisted(method):
	from frappe.utils import sanitize_html

	is_guest = session["user"] == "Guest"
	if method not in whitelisted or is_guest and method not in guest_methods:
		throw(_("Not permitted"), PermissionError)

	if is_guest and method not in xss_safe_methods:
		# strictly sanitize form_dict
		# escapes html characters like <> except for predefined tags like a, b, ul etc.
		for key, value in form_dict.items():
			if isinstance(value, str):
				form_dict[key] = sanitize_html(value)


def read_only():
	def innfn(fn):
		def wrapper_fn(*args, **kwargs):
			if conf.read_from_replica:
				connect_replica()

			try:
				retval = fn(*args, **get_newargs(fn, kwargs))
			finally:
				if local and hasattr(local, "primary_db"):
					local.db.close()
					local.db = local.primary_db

			return retval

		return wrapper_fn

	return innfn


def write_only():
	# if replica connection exists, we have to replace it momentarily with the primary connection
	def innfn(fn):
		def wrapper_fn(*args, **kwargs):
			primary_db = getattr(local, "primary_db", None)
			replica_db = getattr(local, "replica_db", None)
			in_read_only = getattr(local, "db", None) != primary_db

			# switch to primary connection
			if in_read_only and primary_db:
				local.db = local.primary_db

			try:
				retval = fn(*args, **get_newargs(fn, kwargs))
			finally:
				# switch back to replica connection
				if in_read_only and replica_db:
					local.db = replica_db

			return retval

		return wrapper_fn

	return innfn


def only_for(roles: list[str] | str, message=False):
	"""Raise `frappe.PermissionError` if the user does not have any of the given **Roles**.

	:param roles: List of roles to check."""
	if local.flags.in_test:
		return

	if not isinstance(roles, (tuple, list)):
		roles = (roles,)
	roles = set(roles)
	myroles = set(get_roles())
	if not roles.intersection(myroles):
		if message:
			msgprint(
				_("This action is only allowed for {}").format(bold(", ".join(roles))), _("Not Permitted")
			)
		raise PermissionError


def get_domain_data(module):
	try:
		domain_data = get_hooks("domains")
		if module in domain_data:
			return _dict(get_attr(get_hooks("domains")[module][0] + ".data"))
		else:
			return _dict()
	except ImportError:
		if local.flags.in_test:
			return _dict()
		else:
			raise


def clear_cache(user: str | None = None, doctype: str | None = None):
	"""Clear **User**, **DocType** or global cache.

	:param user: If user is given, only user cache is cleared.
	:param doctype: If doctype is given, only DocType cache is cleared."""
	import frappe.cache_manager
	import frappe.utils.caching

	if doctype:
		frappe.cache_manager.clear_doctype_cache(doctype)
		reset_metadata_version()
	elif user:
		frappe.cache_manager.clear_user_cache(user)
	else:  # everything
		from frappe import translate

		frappe.cache_manager.clear_user_cache()
		frappe.cache_manager.clear_domain_cache()
		translate.clear_cache()
		reset_metadata_version()
		local.cache = {}
		local.new_doc_templates = {}

		for fn in get_hooks("clear_cache"):
			get_attr(fn)()

	frappe.utils.caching._SITE_CACHE.clear()
	local.role_permissions = {}
	if hasattr(local, "request_cache"):
		local.request_cache.clear()
	if hasattr(local, "system_settings"):
		del local.system_settings
	if hasattr(local, "website_settings"):
		del local.website_settings


def only_has_select_perm(doctype, user=None, ignore_permissions=False):
	if ignore_permissions:
		return False

	if not user:
		user = local.session.user

	import frappe.permissions

	permissions = frappe.permissions.get_role_permissions(doctype, user=user)

	if permissions.get("select") and not permissions.get("read"):
		return True
	else:
		return False


def has_permission(
	doctype=None, ptype="read", doc=None, user=None, verbose=False, throw=False, parent_doctype=None
):
	"""Raises `frappe.PermissionError` if not permitted.

	:param doctype: DocType for which permission is to be check.
	:param ptype: Permission type (`read`, `write`, `create`, `submit`, `cancel`, `amend`). Default: `read`.
	:param doc: [optional] Checks User permissions for given doc.
	:param user: [optional] Check for given user. Default: current user.
	:param parent_doctype: Required when checking permission for a child DocType (unless doc is specified)."""
	import frappe.permissions

	if not doctype and doc:
		doctype = doc.doctype

	out = frappe.permissions.has_permission(
		doctype,
		ptype,
		doc=doc,
		verbose=verbose,
		user=user,
		raise_exception=throw,
		parent_doctype=parent_doctype,
	)

	if throw and not out:
		# mimics frappe.throw
		document_label = f"{_(doc.doctype)} {doc.name}" if doc else _(doctype)
		msgprint(
			_("No permission for {0}").format(document_label),
			raise_exception=ValidationError,
			title=None,
			indicator="red",
			is_minimizable=None,
			wide=None,
			as_list=False,
		)

	return out


def has_website_permission(doc=None, ptype="read", user=None, verbose=False, doctype=None):
	"""Raises `frappe.PermissionError` if not permitted.

	:param doctype: DocType for which permission is to be check.
	:param ptype: Permission type (`read`, `write`, `create`, `submit`, `cancel`, `amend`). Default: `read`.
	:param doc: Checks User permissions for given doc.
	:param user: [optional] Check for given user. Default: current user."""

	if not user:
		user = session.user

	if doc:
		if isinstance(doc, str):
			doc = get_doc(doctype, doc)

		doctype = doc.doctype

		if doc.flags.ignore_permissions:
			return True

		# check permission in controller
		if hasattr(doc, "has_website_permission"):
			return doc.has_website_permission(ptype, user, verbose=verbose)

	hooks = (get_hooks("has_website_permission") or {}).get(doctype, [])
	if hooks:
		for method in hooks:
			result = call(method, doc=doc, ptype=ptype, user=user, verbose=verbose)
			# if even a single permission check is Falsy
			if not result:
				return False

		# else it is Truthy
		return True

	else:
		return False


def is_table(doctype: str) -> bool:
	"""Returns True if `istable` property (indicating child Table) is set for given DocType."""

	def get_tables():
		return db.get_values("DocType", filters={"istable": 1}, order_by=None, pluck=True)

	tables = cache().get_value("is_table", get_tables)
	return doctype in tables


def get_precision(
	doctype: str, fieldname: str, currency: str | None = None, doc: Optional["Document"] = None
) -> int:
	"""Get precision for a given field"""
	from frappe.model.meta import get_field_precision

	return get_field_precision(get_meta(doctype).get_field(fieldname), doc, currency)


def generate_hash(txt: str | None = None, length: int | None = None) -> str:
	"""Generates random hash for given text + current timestamp + random string."""
	import hashlib
	import time

	from .utils import random_string

	digest = hashlib.sha224(
		((txt or "") + repr(time.time()) + repr(random_string(8))).encode()
	).hexdigest()
	if length:
		digest = digest[:length]
	return digest


def reset_metadata_version():
	"""Reset `metadata_version` (Client (Javascript) build ID) hash."""
	v = generate_hash()
	cache().set_value("metadata_version", v)
	return v


def new_doc(
	doctype: str,
	parent_doc: Optional["Document"] = None,
	parentfield: str | None = None,
	as_dict: bool = False,
) -> "Document":
	"""Returns a new document of the given DocType with defaults set.

	:param doctype: DocType of the new document.
	:param parent_doc: [optional] add to parent document.
	:param parentfield: [optional] add against this `parentfield`."""
	from frappe.model.create_new import get_new_doc

	return get_new_doc(doctype, parent_doc, parentfield, as_dict=as_dict)


def set_value(doctype, docname, fieldname, value=None):
	"""Set document value. Calls `frappe.client.set_value`"""
	import frappe.client

	return frappe.client.set_value(doctype, docname, fieldname, value)


@overload
def get_cached_doc(doctype, docname, _allow_dict=True) -> dict:
	...


@overload
def get_cached_doc(*args, **kwargs) -> "Document":
	...


def get_cached_doc(*args, **kwargs):
	allow_dict = kwargs.pop("_allow_dict", False)

	def _respond(doc, from_redis=False):
		if not allow_dict and isinstance(doc, dict):
			local.document_cache[key] = doc = get_doc(doc)

		elif from_redis:
			local.document_cache[key] = doc

		return doc

	if key := can_cache_doc(args):
		# local cache - has "ready" `Document` objects
		if doc := local.document_cache.get(key):
			return _respond(doc)

		# redis cache
		if doc := cache().hget("document_cache", key):
			return _respond(doc, True)

	# Not found in local/redis, fetch from DB
	doc = get_doc(*args, **kwargs)

	# Store in cache
	if not key:
		key = get_document_cache_key(doc.doctype, doc.name)

	local.document_cache[key] = doc

	# Avoid setting in local.cache since we're already using local.document_cache above
	# Try pickling the doc object as-is first, else fallback to doc.as_dict()
	try:
		cache().hset("document_cache", key, doc, cache_locally=False)
	except Exception:
		cache().hset("document_cache", key, doc.as_dict(), cache_locally=False)

	return doc


def can_cache_doc(args) -> str | None:
	"""
	Determine if document should be cached based on get_doc params.
	Returns cache key if doc can be cached, None otherwise.
	"""

	if not args:
		return

	doctype = args[0]
	name = doctype if len(args) == 1 else args[1]

	# Only cache if both doctype and name are strings
	if isinstance(doctype, str) and isinstance(name, str):
		return get_document_cache_key(doctype, name)


def get_document_cache_key(doctype: str, name: str):
	return f"{doctype}::{name}"


def clear_document_cache(doctype, name):
	cache().hdel("last_modified", doctype)
	key = get_document_cache_key(doctype, name)
	if key in local.document_cache:
		del local.document_cache[key]
	cache().hdel("document_cache", key)
	if doctype == "System Settings" and hasattr(local, "system_settings"):
		delattr(local, "system_settings")
	if doctype == "Website Settings" and hasattr(local, "website_settings"):
		delattr(local, "website_settings")


def get_cached_value(
	doctype: str, name: str, fieldname: str = "name", as_dict: bool = False
) -> Any:
	try:
		doc = get_cached_doc(doctype, name, _allow_dict=True)
	except DoesNotExistError:
		clear_last_message()
		return

	if isinstance(fieldname, str):
		if as_dict:
			throw("Cannot make dict for single fieldname")
		return doc.get(fieldname)

	values = [doc.get(f) for f in fieldname]
	if as_dict:
		return _dict(zip(fieldname, values))
	return values


def get_doc(*args, **kwargs) -> "Document":
	"""Return a `frappe.model.document.Document` object of the given type and name.

	:param arg1: DocType name as string **or** document JSON.
	:param arg2: [optional] Document name as string.

	Examples:

	        # insert a new document
	        todo = frappe.get_doc({"doctype":"ToDo", "description": "test"})
	        todo.insert()

	        # open an existing document
	        todo = frappe.get_doc("ToDo", "TD0001")

	"""
	import frappe.model.document

	doc = frappe.model.document.get_doc(*args, **kwargs)

	# Replace cache
	if key := can_cache_doc(args):
		if key in local.document_cache:
			local.document_cache[key] = doc

		if cache().hexists("document_cache", key):
			cache().hset("document_cache", key, doc.as_dict())

	return doc


def get_last_doc(doctype, filters=None, order_by="creation desc"):
	"""Get last created document of this type."""
	d = get_all(doctype, filters=filters, limit_page_length=1, order_by=order_by, pluck="name")
	if d:
		return get_doc(doctype, d[0])
	else:
		raise DoesNotExistError


def get_single(doctype):
	"""Return a `frappe.model.document.Document` object of the given Single doctype."""
	return get_doc(doctype, doctype)


def get_meta(doctype, cached=True):
	"""Get `frappe.model.meta.Meta` instance of given doctype name."""
	import frappe.model.meta

	return frappe.model.meta.get_meta(doctype, cached=cached)


def get_meta_module(doctype):
	import frappe.modules

	return frappe.modules.load_doctype_module(doctype)


def delete_doc(
	doctype: str | None = None,
	name: str | None = None,
	force: bool = False,
	ignore_doctypes: list[str] | None = None,
	for_reload: bool = False,
	ignore_permissions: bool = False,
	flags: None = None,
	ignore_on_trash: bool = False,
	ignore_missing: bool = True,
	delete_permanently: bool = False,
):
	"""Delete a document. Calls `frappe.model.delete_doc.delete_doc`.

	:param doctype: DocType of document to be delete.
	:param name: Name of document to be delete.
	:param force: Allow even if document is linked. Warning: This may lead to data integrity errors.
	:param ignore_doctypes: Ignore if child table is one of these.
	:param for_reload: Call `before_reload` trigger before deleting.
	:param ignore_permissions: Ignore user permissions.
	:param delete_permanently: Do not create a Deleted Document for the document."""
	import frappe.model.delete_doc

	return frappe.model.delete_doc.delete_doc(
		doctype,
		name,
		force,
		ignore_doctypes,
		for_reload,
		ignore_permissions,
		flags,
		ignore_on_trash,
		ignore_missing,
		delete_permanently,
	)


def delete_doc_if_exists(doctype, name, force=0):
	"""Delete document if exists."""
	delete_doc(doctype, name, force=force, ignore_missing=True)


def reload_doctype(doctype, force=False, reset_permissions=False):
	"""Reload DocType from model (`[module]/[doctype]/[name]/[name].json`) files."""
	reload_doc(
		scrub(db.get_value("DocType", doctype, "module")),
		"doctype",
		scrub(doctype),
		force=force,
		reset_permissions=reset_permissions,
	)


def reload_doc(
	module: str,
	dt: str | None = None,
	dn: str | None = None,
	force: bool = False,
	reset_permissions: bool = False,
):
	"""Reload Document from model (`[module]/[doctype]/[name]/[name].json`) files.

	:param module: Module name.
	:param dt: DocType name.
	:param dn: Document name.
	:param force: Reload even if `modified` timestamp matches.
	"""

	import frappe.modules

	return frappe.modules.reload_doc(module, dt, dn, force=force, reset_permissions=reset_permissions)


@whitelist()
def rename_doc(
	doctype: str,
	old: str,
	new: str,
	force: bool = False,
	merge: bool = False,
	*,
	ignore_if_exists: bool = False,
	show_alert: bool = True,
	rebuild_search: bool = True,
) -> str:
	"""
	Renames a doc(dt, old) to doc(dt, new) and updates all linked fields of type "Link"

	Calls `frappe.model.rename_doc.rename_doc`
	"""

	from frappe.model.rename_doc import rename_doc

	return rename_doc(
		doctype=doctype,
		old=old,
		new=new,
		force=force,
		merge=merge,
		ignore_if_exists=ignore_if_exists,
		show_alert=show_alert,
		rebuild_search=rebuild_search,
	)


def get_module(modulename):
	"""Returns a module object for given Python module name using `importlib.import_module`."""
	return importlib.import_module(modulename)


def scrub(txt: str) -> str:
	"""Returns sluggified string. e.g. `Sales Order` becomes `sales_order`."""
	return cstr(txt).replace(" ", "_").replace("-", "_").lower()


def unscrub(txt: str) -> str:
	"""Returns titlified string. e.g. `sales_order` becomes `Sales Order`."""
	return txt.replace("_", " ").replace("-", " ").title()


def get_module_path(module, *joins):
	"""Get the path of the given module name.

	:param module: Module name.
	:param *joins: Join additional path elements using `os.path.join`."""
	from frappe.modules.utils import get_module_app

	app = get_module_app(module)
	return get_pymodule_path(app + "." + scrub(module), *joins)


def get_app_path(app_name, *joins):
	"""Return path of given app.

	:param app: App name.
	:param *joins: Join additional path elements using `os.path.join`."""
	return get_pymodule_path(app_name, *joins)


def get_site_path(*joins):
	"""Return path of current site.

	:param *joins: Join additional path elements using `os.path.join`."""
	return os.path.join(local.site_path, *joins)


def get_pymodule_path(modulename, *joins):
	"""Return path of given Python module name.

	:param modulename: Python module name.
	:param *joins: Join additional path elements using `os.path.join`."""
	if not "public" in joins:
		joins = [scrub(part) for part in joins]
	return os.path.join(os.path.dirname(get_module(scrub(modulename)).__file__ or ""), *joins)


def get_module_list(app_name):
	"""Get list of modules for given all via `app/modules.txt`."""
	return get_file_items(os.path.join(os.path.dirname(get_module(app_name).__file__), "modules.txt"))


def get_all_apps(with_internal_apps=True, sites_path=None):
	"""Get list of all apps via `sites/apps.txt`."""
	if not sites_path:
		sites_path = local.sites_path

	apps = get_file_items(os.path.join(sites_path, "apps.txt"), raise_not_found=True)

	if with_internal_apps:
		for app in get_file_items(os.path.join(local.site_path, "apps.txt")):
			if app not in apps:
				apps.append(app)

	if "frappe" in apps:
		apps.remove("frappe")
	apps.insert(0, "frappe")

	return apps


@request_cache
def get_installed_apps(sort=False, frappe_last=False):
	"""Get list of installed apps in current site."""
	if getattr(flags, "in_install_db", True):
		return []

	if not db:
		connect()

	if not local.all_apps:
		local.all_apps = cache().get_value("all_apps", get_all_apps)

	installed = json.loads(db.get_global("installed_apps") or "[]")

	if sort:
		installed = [app for app in local.all_apps if app in installed]

	if frappe_last:
		if "frappe" in installed:
			installed.remove("frappe")
		installed.append("frappe")

	return installed


def get_doc_hooks():
	"""Returns hooked methods for given doc. It will expand the dict tuple if required."""
	if not hasattr(local, "doc_events_hooks"):
		hooks = get_hooks("doc_events", {})
		out = {}
		for key, value in hooks.items():
			if isinstance(key, tuple):
				for doctype in key:
					append_hook(out, doctype, value)
			else:
				append_hook(out, key, value)

		local.doc_events_hooks = out

	return local.doc_events_hooks


@request_cache
def _load_app_hooks(app_name: str | None = None):
	hooks = {}
	apps = [app_name] if app_name else get_installed_apps(sort=True)

	for app in apps:
		try:
			app_hooks = get_module(f"{app}.hooks")
		except ImportError:
			if local.flags.in_install_app:
				# if app is not installed while restoring
				# ignore it
				pass
			print(f'Could not find app "{app}"')
			if not request:
				raise SystemExit
			raise
		for key in dir(app_hooks):
			if not key.startswith("_"):
				append_hook(hooks, key, getattr(app_hooks, key))
	return hooks


def get_hooks(
	hook: str = None, default: Any | None = "_KEEP_DEFAULT_LIST", app_name: str = None
) -> _dict:
	"""Get hooks via `app/hooks.py`

	:param hook: Name of the hook. Will gather all hooks for this name and return as a list.
	:param default: Default if no hook found.
	:param app_name: Filter by app."""

<<<<<<< HEAD
	def load_app_hooks(app_name=None):
		hooks = {}
		for app in [app_name] if app_name else get_installed_apps(sort=True):
			app = "frappe" if app == "webnotes" else app
			try:
				app_hooks = get_module(app + ".hooks")
			except ImportError:
				if local.flags.in_install_app:
					# if app is not installed while restoring
					# ignore it
					pass
				print('Could not find app "{0}"'.format(app_name))
				if not request:
					sys.exit(1)
				raise
			for key in dir(app_hooks):
				if not key.startswith("_"):
					append_hook(hooks, key, getattr(app_hooks, key))
		return hooks

	"""////no_cache = conf.developer_mode or False"""
	no_cache = conf.developer_mode or True
	
=======
>>>>>>> 84ec2ea3
	if app_name:
		hooks = _dict(_load_app_hooks(app_name))
	else:
		if conf.developer_mode:
			hooks = _dict(_load_app_hooks())
		else:
			hooks = _dict(cache().get_value("app_hooks", _load_app_hooks))

	if hook:
		return hooks.get(hook, ([] if default == "_KEEP_DEFAULT_LIST" else default))
	return hooks


def append_hook(target, key, value):
	"""appends a hook to the the target dict.

	If the hook key, exists, it will make it a key.

	If the hook value is a dict, like doc_events, it will
	listify the values against the key.
	"""
	if isinstance(value, dict):
		# dict? make a list of values against each key
		target.setdefault(key, {})
		for inkey in value:
			append_hook(target[key], inkey, value[inkey])
	else:
		# make a list
		target.setdefault(key, [])
		if not isinstance(value, list):
			value = [value]
		target[key].extend(value)


def setup_module_map():
	"""Rebuild map of all modules (internal)."""
	_cache = cache()

	if conf.db_name:
		local.app_modules = _cache.get_value("app_modules")
		local.module_app = _cache.get_value("module_app")

	if not (local.app_modules and local.module_app):
		local.module_app, local.app_modules = {}, {}
		for app in get_all_apps(with_internal_apps=True):
			local.app_modules.setdefault(app, [])
			for module in get_module_list(app):
				module = scrub(module)
				local.module_app[module] = app
				local.app_modules[app].append(module)

		if conf.db_name:
			_cache.set_value("app_modules", local.app_modules)
			_cache.set_value("module_app", local.module_app)


def get_file_items(path, raise_not_found=False, ignore_empty_lines=True):
	"""Returns items from text file as a list. Ignores empty lines."""
	import frappe.utils

	content = read_file(path, raise_not_found=raise_not_found)
	if content:
		content = frappe.utils.strip(content)

		return [
			p.strip()
			for p in content.splitlines()
			if (not ignore_empty_lines) or (p.strip() and not p.startswith("#"))
		]
	else:
		return []


def get_file_json(path):
	"""Read a file and return parsed JSON object."""
	with open(path) as f:
		return json.load(f)


def read_file(path, raise_not_found=False):
	"""Open a file and return its content as Unicode."""
	if isinstance(path, str):
		path = path.encode("utf-8")

	if os.path.exists(path):
		with open(path) as f:
			return as_unicode(f.read())
	elif raise_not_found:
		raise OSError(f"{path} Not Found")
	else:
		return None


def get_attr(method_string: str) -> Any:
	"""Get python method object from its name."""
	app_name = method_string.split(".")[0]
	if (
		not local.flags.in_uninstall
		and not local.flags.in_install
		and app_name not in get_installed_apps()
	):
		throw(_("App {0} is not installed").format(app_name), AppNotInstalledError)

	modulename = ".".join(method_string.split(".")[:-1])
	methodname = method_string.split(".")[-1]
	return getattr(get_module(modulename), methodname)


def call(fn: str | Callable, *args, **kwargs):
	"""Call a function and match arguments."""
	if isinstance(fn, str):
		fn = get_attr(fn)

	newargs = get_newargs(fn, kwargs)

	return fn(*args, **newargs)


def get_newargs(fn: Callable, kwargs: dict[str, Any]) -> dict[str, Any]:
	"""Remove any kwargs that are not supported by the function.

	Example:
	        >>> def fn(a=1, b=2): pass

	        >>> get_newargs(fn, {"a": 2, "c": 1})
	                {"a": 2}
	"""

	# if function has any **kwargs parameter that capture arbitrary keyword arguments
	# Ref: https://docs.python.org/3/library/inspect.html#inspect.Parameter.kind
	varkw_exist = False

	if hasattr(fn, "fnargs"):
		fnargs = fn.fnargs
	else:
		signature = inspect.signature(fn)
		fnargs = list(signature.parameters)

		for param_name, parameter in signature.parameters.items():
			if parameter.kind == inspect.Parameter.VAR_KEYWORD:
				varkw_exist = True
				fnargs.remove(param_name)
				break

	newargs = {}
	for a in kwargs:
		if (a in fnargs) or varkw_exist:
			newargs[a] = kwargs.get(a)

	newargs.pop("ignore_permissions", None)
	newargs.pop("flags", None)

	return newargs


def make_property_setter(
	args, ignore_validate=False, validate_fields_for_doctype=True, is_system_generated=True
):
	"""Create a new **Property Setter** (for overriding DocType and DocField properties).

	If doctype is not specified, it will create a property setter for all fields with the
	given fieldname"""
	args = _dict(args)
	if not args.doctype_or_field:
		args.doctype_or_field = "DocField"
		if not args.property_type:
			args.property_type = (
				db.get_value("DocField", {"parent": "DocField", "fieldname": args.property}, "fieldtype")
				or "Data"
			)

	if not args.doctype:
		DocField_doctype = qb.DocType("DocField")
		doctype_list = (
			qb.from_(DocField_doctype)
			.select(DocField_doctype.parent)
			.where(DocField_doctype.fieldname == args.fieldname)
			.distinct()
		).run(pluck=True)

	else:
		doctype_list = [args.doctype]

	for doctype in doctype_list:
		if not args.property_type:
			args.property_type = (
				db.get_value("DocField", {"parent": doctype, "fieldname": args.fieldname}, "fieldtype")
				or "Data"
			)

		ps = get_doc(
			{
				"doctype": "Property Setter",
				"doctype_or_field": args.doctype_or_field,
				"doc_type": doctype,
				"field_name": args.fieldname,
				"row_name": args.row_name,
				"property": args.property,
				"value": args.value,
				"property_type": args.property_type or "Data",
				"is_system_generated": is_system_generated,
				"__islocal": 1,
			}
		)
		ps.flags.ignore_validate = ignore_validate
		ps.flags.validate_fields_for_doctype = validate_fields_for_doctype
		ps.validate_fieldtype_change()
		ps.insert()


def import_doc(path):
	"""Import a file using Data Import."""
	from frappe.core.doctype.data_import.data_import import import_doc

	import_doc(path)


def copy_doc(doc: "Document", ignore_no_copy: bool = True) -> "Document":
	"""No_copy fields also get copied."""
	import copy

	def remove_no_copy_fields(d):
		for df in d.meta.get("fields", {"no_copy": 1}):
			if hasattr(d, df.fieldname):
				d.set(df.fieldname, None)

	fields_to_clear = ["name", "owner", "creation", "modified", "modified_by"]

	if not local.flags.in_test:
		fields_to_clear.append("docstatus")

	if not isinstance(doc, dict):
		d = doc.as_dict()
	else:
		d = doc

	newdoc = get_doc(copy.deepcopy(d))
	newdoc.set("__islocal", 1)
	for fieldname in fields_to_clear + ["amended_from", "amendment_date"]:
		newdoc.set(fieldname, None)

	if not ignore_no_copy:
		remove_no_copy_fields(newdoc)

	for i, d in enumerate(newdoc.get_all_children()):
		d.set("__islocal", 1)

		for fieldname in fields_to_clear:
			d.set(fieldname, None)

		if not ignore_no_copy:
			remove_no_copy_fields(d)

	return newdoc


def compare(val1, condition, val2):
	"""Compare two values using `frappe.utils.compare`

	`condition` could be:
	- "^"
	- "in"
	- "not in"
	- "="
	- "!="
	- ">"
	- "<"
	- ">="
	- "<="
	- "not None"
	- "None"
	"""
	import frappe.utils

	return frappe.utils.compare(val1, condition, val2)


def respond_as_web_page(
	title,
	html,
	success=None,
	http_status_code=None,
	context=None,
	indicator_color=None,
	primary_action="/",
	primary_label=None,
	fullpage=False,
	width=None,
	template="message",
):
	"""Send response as a web page with a message rather than JSON. Used to show permission errors etc.

	:param title: Page title and heading.
	:param message: Message to be shown.
	:param success: Alert message.
	:param http_status_code: HTTP status code
	:param context: web template context
	:param indicator_color: color of indicator in title
	:param primary_action: route on primary button (default is `/`)
	:param primary_label: label on primary button (default is "Home")
	:param fullpage: hide header / footer
	:param width: Width of message in pixels
	:param template: Optionally pass view template
	"""
	local.message_title = title
	local.message = html
	local.response["type"] = "page"
	local.response["route"] = template
	local.no_cache = 1

	if http_status_code:
		local.response["http_status_code"] = http_status_code

	if not context:
		context = {}

	if not indicator_color:
		if success:
			indicator_color = "green"
		elif http_status_code and http_status_code > 300:
			indicator_color = "red"
		else:
			indicator_color = "blue"

	context["indicator_color"] = indicator_color
	context["primary_label"] = primary_label
	context["primary_action"] = primary_action
	context["error_code"] = http_status_code
	context["fullpage"] = fullpage
	if width:
		context["card_width"] = width

	local.response["context"] = context


def redirect_to_message(title, html, http_status_code=None, context=None, indicator_color=None):
	"""Redirects to /message?id=random
	Similar to respond_as_web_page, but used to 'redirect' and show message pages like success, failure, etc. with a detailed message

	:param title: Page title and heading.
	:param message: Message to be shown.
	:param http_status_code: HTTP status code.

	Example Usage:
	        frappe.redirect_to_message(_('Thank you'), "<div><p>You will receive an email at test@example.com</p></div>")

	"""

	message_id = generate_hash(length=8)
	message = {"context": context or {}, "http_status_code": http_status_code or 200}
	message["context"].update({"header": title, "title": title, "message": html})

	if indicator_color:
		message["context"].update({"indicator_color": indicator_color})

	cache().set_value(f"message_id:{message_id}", message, expires_in_sec=60)
	location = f"/message?id={message_id}"

	if not getattr(local, "is_ajax", False):
		local.response["type"] = "redirect"
		local.response["location"] = location

	else:
		return location


def build_match_conditions(doctype, as_condition=True):
	"""Return match (User permissions) for given doctype as list or SQL."""
	import frappe.desk.reportview

	return frappe.desk.reportview.build_match_conditions(doctype, as_condition=as_condition)


def get_list(doctype, *args, **kwargs):
	"""List database query via `frappe.model.db_query`. Will also check for permissions.

	:param doctype: DocType on which query is to be made.
	:param fields: List of fields or `*`.
	:param filters: List of filters (see example).
	:param order_by: Order By e.g. `modified desc`.
	:param limit_start: Start results at record #. Default 0.
	:param limit_page_length: No of records in the page. Default 20.

	Example usage:

	        # simple dict filter
	        frappe.get_list("ToDo", fields=["name", "description"], filters = {"owner":"test@example.com"})

	        # filter as a list of lists
	        frappe.get_list("ToDo", fields="*", filters = [["modified", ">", "2014-01-01"]])

	        # filter as a list of dicts
	        frappe.get_list("ToDo", fields="*", filters = {"description": ("like", "test%")})
	"""
	import frappe.model.db_query

	return frappe.model.db_query.DatabaseQuery(doctype).execute(*args, **kwargs)


def get_all(doctype, *args, **kwargs):
	"""List database query via `frappe.model.db_query`. Will **not** check for permissions.
	Parameters are same as `frappe.get_list`

	:param doctype: DocType on which query is to be made.
	:param fields: List of fields or `*`. Default is: `["name"]`.
	:param filters: List of filters (see example).
	:param order_by: Order By e.g. `modified desc`.
	:param limit_start: Start results at record #. Default 0.
	:param limit_page_length: No of records in the page. Default 20.

	Example usage:

	        # simple dict filter
	        frappe.get_all("ToDo", fields=["name", "description"], filters = {"owner":"test@example.com"})

	        # filter as a list of lists
	        frappe.get_all("ToDo", fields=["*"], filters = [["modified", ">", "2014-01-01"]])

	        # filter as a list of dicts
	        frappe.get_all("ToDo", fields=["*"], filters = {"description": ("like", "test%")})
	"""
	kwargs["ignore_permissions"] = True
	if not "limit_page_length" in kwargs:
		kwargs["limit_page_length"] = 0
	return get_list(doctype, *args, **kwargs)


def get_value(*args, **kwargs):
	"""Returns a document property or list of properties.

	Alias for `frappe.db.get_value`

	:param doctype: DocType name.
	:param filters: Filters like `{"x":"y"}` or name of the document. `None` if Single DocType.
	:param fieldname: Column name.
	:param ignore: Don't raise exception if table, column is missing.
	:param as_dict: Return values as dict.
	:param debug: Print query in error log.
	"""
	return db.get_value(*args, **kwargs)


def as_json(obj: dict | list, indent=1, separators=None) -> str:
	from frappe.utils.response import json_handler

	if separators is None:
		separators = (",", ": ")

	try:
		return json.dumps(
			obj, indent=indent, sort_keys=True, default=json_handler, separators=separators
		)
	except TypeError:
		# this would break in case the keys are not all os "str" type - as defined in the JSON
		# adding this to ensure keys are sorted (expected behaviour)
		sorted_obj = dict(sorted(obj.items(), key=lambda kv: str(kv[0])))
		return json.dumps(sorted_obj, indent=indent, default=json_handler, separators=separators)


def are_emails_muted():
	from frappe.utils import cint

	return flags.mute_emails or cint(conf.get("mute_emails") or 0) or False


def get_test_records(doctype):
	"""Returns list of objects from `test_records.json` in the given doctype's folder."""
	from frappe.modules import get_doctype_module, get_module_path

	path = os.path.join(
		get_module_path(get_doctype_module(doctype)), "doctype", scrub(doctype), "test_records.json"
	)
	if os.path.exists(path):
		with open(path) as f:
			return json.loads(f.read())
	else:
		return []


def format_value(*args, **kwargs):
	"""Format value with given field properties.

	:param value: Value to be formatted.
	:param df: (Optional) DocField object with properties `fieldtype`, `options` etc."""
	import frappe.utils.formatters

	return frappe.utils.formatters.format_value(*args, **kwargs)


def format(*args, **kwargs):
	"""Format value with given field properties.

	:param value: Value to be formatted.
	:param df: (Optional) DocField object with properties `fieldtype`, `options` etc."""
	import frappe.utils.formatters

	return frappe.utils.formatters.format_value(*args, **kwargs)


def get_print(
	doctype=None,
	name=None,
	print_format=None,
	style=None,
	html=None,
	as_pdf=False,
	doc=None,
	output=None,
	no_letterhead=0,
	password=None,
	pdf_options=None,
):
	"""Get Print Format for given document.

	:param doctype: DocType of document.
	:param name: Name of document.
	:param print_format: Print Format name. Default 'Standard',
	:param style: Print Format style.
	:param as_pdf: Return as PDF. Default False.
	:param password: Password to encrypt the pdf with. Default None"""
	from frappe.utils.pdf import get_pdf
	from frappe.website.serve import get_response_content

	local.form_dict.doctype = doctype
	local.form_dict.name = name
	local.form_dict.format = print_format
	local.form_dict.style = style
	local.form_dict.doc = doc
	local.form_dict.no_letterhead = no_letterhead

	pdf_options = pdf_options or {}
	if password:
		pdf_options["password"] = password

	if not html:
		html = get_response_content("printview")

	if as_pdf:
		return get_pdf(html, options=pdf_options, output=output)
	else:
		return html


def attach_print(
	doctype,
	name,
	file_name=None,
	print_format=None,
	style=None,
	html=None,
	doc=None,
	lang=None,
	print_letterhead=True,
	password=None,
):
	from frappe.utils import scrub_urls

	if not file_name:
		file_name = name
	file_name = cstr(file_name).replace(" ", "").replace("/", "-")

	print_settings = db.get_singles_dict("Print Settings")

	_lang = local.lang

	# set lang as specified in print format attachment
	if lang:
		local.lang = lang
	local.flags.ignore_print_permissions = True

	no_letterhead = not print_letterhead

	kwargs = dict(
		print_format=print_format,
		style=style,
		html=html,
		doc=doc,
		no_letterhead=no_letterhead,
		password=password,
	)

	content = ""
	if int(print_settings.send_print_as_pdf or 0):
		ext = ".pdf"
		kwargs["as_pdf"] = True
		content = get_print(doctype, name, **kwargs)
	else:
		ext = ".html"
		content = scrub_urls(get_print(doctype, name, **kwargs)).encode("utf-8")

	out = {"fname": file_name + ext, "fcontent": content}

	local.flags.ignore_print_permissions = False
	# reset lang to original local lang
	local.lang = _lang

	return out


def publish_progress(*args, **kwargs):
	"""Show the user progress for a long request

	:param percent: Percent progress
	:param title: Title
	:param doctype: Optional, for document type
	:param docname: Optional, for document name
	:param description: Optional description
	"""
	import frappe.realtime

	return frappe.realtime.publish_progress(*args, **kwargs)


def publish_realtime(*args, **kwargs):
	"""Publish real-time updates

	:param event: Event name, like `task_progress` etc.
	:param message: JSON message object. For async must contain `task_id`
	:param room: Room in which to publish update (default entire site)
	:param user: Transmit to user
	:param doctype: Transmit to doctype, docname
	:param docname: Transmit to doctype, docname
	:param after_commit: (default False) will emit after current transaction is committed
	"""
	import frappe.realtime

	return frappe.realtime.publish_realtime(*args, **kwargs)


def local_cache(namespace, key, generator, regenerate_if_none=False):
	"""A key value store for caching within a request

	:param namespace: frappe.local.cache[namespace]
	:param key: frappe.local.cache[namespace][key] used to retrieve value
	:param generator: method to generate a value if not found in store

	"""
	if namespace not in local.cache:
		local.cache[namespace] = {}

	if key not in local.cache[namespace]:
		local.cache[namespace][key] = generator()

	elif local.cache[namespace][key] is None and regenerate_if_none:
		# if key exists but the previous result was None
		local.cache[namespace][key] = generator()

	return local.cache[namespace][key]


def enqueue(*args, **kwargs):
	"""
	Enqueue method to be executed using a background worker

	:param method: method string or method object
	:param queue: (optional) should be either long, default or short
	:param timeout: (optional) should be set according to the functions
	:param event: this is passed to enable clearing of jobs from queues
	:param is_async: (optional) if is_async=False, the method is executed immediately, else via a worker
	:param job_name: (optional) can be used to name an enqueue call, which can be used to prevent duplicate calls
	:param kwargs: keyword arguments to be passed to the method
	"""
	import frappe.utils.background_jobs

	return frappe.utils.background_jobs.enqueue(*args, **kwargs)


def task(**task_kwargs):
	def decorator_task(f):
		f.enqueue = lambda **fun_kwargs: enqueue(f, **task_kwargs, **fun_kwargs)
		return f

	return decorator_task


def enqueue_doc(*args, **kwargs):
	"""
	Enqueue method to be executed using a background worker

	:param doctype: DocType of the document on which you want to run the event
	:param name: Name of the document on which you want to run the event
	:param method: method string or method object
	:param queue: (optional) should be either long, default or short
	:param timeout: (optional) should be set according to the functions
	:param kwargs: keyword arguments to be passed to the method
	"""
	import frappe.utils.background_jobs

	return frappe.utils.background_jobs.enqueue_doc(*args, **kwargs)


def get_doctype_app(doctype):
	def _get_doctype_app():
		doctype_module = local.db.get_value("DocType", doctype, "module")
		return local.module_app[scrub(doctype_module)]

	return local_cache("doctype_app", doctype, generator=_get_doctype_app)


loggers = {}
log_level = None


def logger(
	module=None, with_more_info=False, allow_site=True, filter=None, max_size=100_000, file_count=20
):
	"""Returns a python logger that uses StreamHandler"""
	from frappe.utils.logger import get_logger

	return get_logger(
		module=module,
		with_more_info=with_more_info,
		allow_site=allow_site,
		filter=filter,
		max_size=max_size,
		file_count=file_count,
	)


def log_error(title=None, message=None, reference_doctype=None, reference_name=None):
	"""Log error to Error Log"""
	# Parameter ALERT:
	# the title and message may be swapped
	# the better API for this is log_error(title, message), and used in many cases this way
	# this hack tries to be smart about whats a title (single line ;-)) and fixes it

	traceback = None
	if message:
		if "\n" in title:  # traceback sent as title
			traceback, title = title, message
		else:
			traceback = message

	title = title or "Error"
	traceback = as_unicode(traceback or get_traceback(with_context=True))

	return get_doc(
		doctype="Error Log",
		error=traceback,
		method=title,
		reference_doctype=reference_doctype,
		reference_name=reference_name,
	).insert(ignore_permissions=True)


def get_desk_link(doctype, name):
	html = (
		'<a href="/app/Form/{doctype}/{name}" style="font-weight: bold;">{doctype_local} {name}</a>'
	)
	return html.format(doctype=doctype, name=name, doctype_local=_(doctype))


def bold(text):
	return f"<strong>{text}</strong>"


def safe_eval(code, eval_globals=None, eval_locals=None):
	"""A safer `eval`"""
	whitelisted_globals = {"int": int, "float": float, "long": int, "round": round}

	UNSAFE_ATTRIBUTES = {
		# Generator Attributes
		"gi_frame",
		"gi_code",
		# Coroutine Attributes
		"cr_frame",
		"cr_code",
		"cr_origin",
		# Async Generator Attributes
		"ag_code",
		"ag_frame",
		# Traceback Attributes
		"tb_frame",
		"tb_next",
		# Format Attributes
		"format",
		"format_map",
	}

	for attribute in UNSAFE_ATTRIBUTES:
		if attribute in code:
			throw(f'Illegal rule {bold(code)}. Cannot use "{attribute}"')

	if "__" in code:
		throw(f'Illegal rule {bold(code)}. Cannot use "__"')

	if not eval_globals:
		eval_globals = {}

	eval_globals["__builtins__"] = {}
	eval_globals.update(whitelisted_globals)
	return eval(code, eval_globals, eval_locals)


def get_website_settings(key):
	if not hasattr(local, "website_settings"):
		local.website_settings = db.get_singles_dict("Website Settings", cast=True)

	return local.website_settings.get(key)


def get_system_settings(key):
	if not hasattr(local, "system_settings"):
		local.system_settings = db.get_singles_dict("System Settings", cast=True)

	return local.system_settings.get(key)


def get_active_domains():
	from frappe.core.doctype.domain_settings.domain_settings import get_active_domains

	return get_active_domains()


def get_version(doctype, name, limit=None, head=False, raise_err=True):
	"""
	Returns a list of version information of a given DocType.

	Note: Applicable only if DocType has changes tracked.

	Example
	>>> frappe.get_version('User', 'foobar@gmail.com')
	>>>
	[
	        {
	                "version": [version.data],			# Refer Version DocType get_diff method and data attribute
	                "user": "admin@gmail.com",			# User that created this version
	                "creation": <datetime.datetime>		# Creation timestamp of that object.
	        }
	]
	"""
	meta = get_meta(doctype)
	if meta.track_changes:
		names = db.get_all(
			"Version",
			filters={
				"ref_doctype": doctype,
				"docname": name,
				"order_by": "creation" if head else None,
				"limit": limit,
			},
			as_list=1,
		)

		from frappe.utils import dictify, safe_json_loads, squashify

		versions = []

		for name in names:
			name = squashify(name)
			doc = get_doc("Version", name)

			data = doc.data
			data = safe_json_loads(data)
			data = dictify(dict(version=data, user=doc.owner, creation=doc.creation))

			versions.append(data)

		return versions
	else:
		if raise_err:
			raise ValueError(_("{0} has no versions tracked.").format(doctype))


@whitelist(allow_guest=True)
def ping():
	return "pong"


def safe_encode(param, encoding="utf-8"):
	try:
		param = param.encode(encoding)
	except Exception:
		pass
	return param


def safe_decode(param, encoding="utf-8"):
	try:
		param = param.decode(encoding)
	except Exception:
		pass
	return param


def parse_json(val):
	from frappe.utils import parse_json

	return parse_json(val)


def mock(type, size=1, locale="en"):
	import faker

	results = []
	fake = faker.Faker(locale)
	if type not in dir(fake):
		raise ValueError("Not a valid mock type.")
	else:
		for i in range(size):
			data = getattr(fake, type)()
			results.append(data)

	from frappe.utils import squashify

	return squashify(results)


from frappe.desk.search import validate_and_sanitize_search_inputs  # noqa<|MERGE_RESOLUTION|>--- conflicted
+++ resolved
@@ -1456,32 +1456,6 @@
 	:param default: Default if no hook found.
 	:param app_name: Filter by app."""
 
-<<<<<<< HEAD
-	def load_app_hooks(app_name=None):
-		hooks = {}
-		for app in [app_name] if app_name else get_installed_apps(sort=True):
-			app = "frappe" if app == "webnotes" else app
-			try:
-				app_hooks = get_module(app + ".hooks")
-			except ImportError:
-				if local.flags.in_install_app:
-					# if app is not installed while restoring
-					# ignore it
-					pass
-				print('Could not find app "{0}"'.format(app_name))
-				if not request:
-					sys.exit(1)
-				raise
-			for key in dir(app_hooks):
-				if not key.startswith("_"):
-					append_hook(hooks, key, getattr(app_hooks, key))
-		return hooks
-
-	"""////no_cache = conf.developer_mode or False"""
-	no_cache = conf.developer_mode or True
-	
-=======
->>>>>>> 84ec2ea3
 	if app_name:
 		hooks = _dict(_load_app_hooks(app_name))
 	else:
