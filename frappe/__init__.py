--- conflicted
+++ resolved
@@ -1470,15 +1470,13 @@
 def ping():
 	return "pong"
 
-<<<<<<< HEAD
 def safe_decode(param, encoding = 'utf-8'):
 	try:
 		param = param.decode(encoding)
 	except Exception:
 		pass
 	return param
-=======
+	
 def parse_json(val):
 	from frappe.utils import parse_json
-	return parse_json(val)
->>>>>>> 00a7f4f6
+	return parse_json(val)