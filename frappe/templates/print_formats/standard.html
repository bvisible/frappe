{%- from "templates/print_formats/standard_macros.html" import add_header, render_field with context -%}

{% for page in layout %}
<div class="page-break">
	<div {% if print_settings.repeat_header_footer %} id="header-html" class="hidden-pdf" {% endif %}>
		{{ add_header(loop.index, layout|len, doc, letter_head, no_letterhead, footer, print_settings, print_heading_template) }}
	</div>

<<<<<<< HEAD
	{% if print_settings.repeat_header_footer %}
	<div id="footer-html" class="visible-pdf">
		{% if not no_letterhead and footer %}
		<div class="letter-head-footer">
			{{ footer }}
		</div>
		{% endif %}
		{# //// #}
		<!--
		<p class="text-center small page-number visible-pdf">
			{{ _("Page {0} of {1}").format('<span class="page"></span>', '<span class="topage"></span>') }}
		</p>
		-->
		{# //// #}
	</div>
	{% endif %}

=======
>>>>>>> 802eeb33
	{% for section in page %}
	<div class="row section-break" data-label="{{ section.label or '' | e }}">
		{%- if doc.print_line_breaks and loop.index != 1 -%}<hr>{%- endif -%}
		{%- if doc.print_section_headings and section.label and section.has_data -%}
		<h4 class='col-sm-12'>{{ _(section.label) }}</h4>
		{%- endif -%}
		{%- set no_of_cols = section.columns|len -%}
		{% for column in section.columns %}
			<div class="col-xs-{{ (12 / no_of_cols)|int }} column-break">
			{% for df in column.fields %}
				{{ render_field(df, doc, no_of_cols) }}
			{% endfor %}
			</div>
		{% endfor %}
	</div>
	{% endfor %}

	<div {% if print_settings.repeat_header_footer %} id="footer-html" class="visible-pdf" {% endif %}>
		{% if not no_letterhead and footer %}
		<div class="letter-head-footer">
			{{ footer }}
		</div>
		{% endif %}
		{% if print_settings.repeat_header_footer %}
			<p class="text-center small page-number visible-pdf">
				{{ _("Page {0} of {1}").format('<span class="page"></span>', '<span class="topage"></span>') }}
			</p>
		{% endif %}
	</div>
</div>
{% endfor %}<|MERGE_RESOLUTION|>--- conflicted
+++ resolved
@@ -6,26 +6,6 @@
 		{{ add_header(loop.index, layout|len, doc, letter_head, no_letterhead, footer, print_settings, print_heading_template) }}
 	</div>
 
-<<<<<<< HEAD
-	{% if print_settings.repeat_header_footer %}
-	<div id="footer-html" class="visible-pdf">
-		{% if not no_letterhead and footer %}
-		<div class="letter-head-footer">
-			{{ footer }}
-		</div>
-		{% endif %}
-		{# //// #}
-		<!--
-		<p class="text-center small page-number visible-pdf">
-			{{ _("Page {0} of {1}").format('<span class="page"></span>', '<span class="topage"></span>') }}
-		</p>
-		-->
-		{# //// #}
-	</div>
-	{% endif %}
-
-=======
->>>>>>> 802eeb33
 	{% for section in page %}
 	<div class="row section-break" data-label="{{ section.label or '' | e }}">
 		{%- if doc.print_line_breaks and loop.index != 1 -%}<hr>{%- endif -%}
@@ -50,9 +30,13 @@
 		</div>
 		{% endif %}
 		{% if print_settings.repeat_header_footer %}
+			{# //// #}
+			<!--
 			<p class="text-center small page-number visible-pdf">
 				{{ _("Page {0} of {1}").format('<span class="page"></span>', '<span class="topage"></span>') }}
 			</p>
+			-->
+			{# //// #}
 		{% endif %}
 	</div>
 </div>
