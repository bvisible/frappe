--- conflicted
+++ resolved
@@ -1,16 +1,12 @@
-<<<<<<< HEAD
 @import "variables";
-@import "~bootstrap/scss/bootstrap";
-=======
-@import 'variables';
 @import 'frappe/public/css/font-awesome';
-@import '~bootstrap/scss/bootstrap';
 @import 'base';
 @import 'multilevel-dropdown';
 @import 'website-image';
 @import 'page-builder';
 @import 'markdown';
 @import 'sidebar';
+@import "~bootstrap/scss/bootstrap";
 
 .container {
 	padding-left: 1.25rem;
@@ -44,14 +40,11 @@
 		padding-right: 1.5rem;
 	}
 }
->>>>>>> 7f7c3930
 
 .navbar-light {
 	border-bottom: 1px solid $border-color;
 }
 
-<<<<<<< HEAD
-=======
 .navbar-light .navbar-nav .nav-link {
 	color: $gray-900;
 	font-size: $font-size-sm;
@@ -121,13 +114,10 @@
 	background-color: white;
 }
 
->>>>>>> 7f7c3930
 a.card {
 	text-decoration: none;
 }
 
-<<<<<<< HEAD
-=======
 .hidden {
 	@extend .d-none;
 }
@@ -146,7 +136,6 @@
 
 // footer
 
->>>>>>> 7f7c3930
 .web-footer {
 	padding: 5rem 0;
 	min-height: 140px;
@@ -196,9 +185,6 @@
 }
 
 .footer-parent-item {
-<<<<<<< HEAD
-	margin-bottom: 1rem;
-=======
 	margin-bottom: 0.5rem;
 }
 
@@ -317,5 +303,4 @@
 
 .image-loaded {
 	filter: blur(0rem);
->>>>>>> 7f7c3930
 }