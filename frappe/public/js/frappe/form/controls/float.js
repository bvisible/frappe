--- conflicted
+++ resolved
@@ -10,13 +10,8 @@
 			number_format = this.get_number_format();
 		}
 		var formatted_value = format_number(value, number_format, this.get_precision());
-<<<<<<< HEAD
-		return isNaN(parseFloat(value)) ? "" : formatted_value;
+		return isNaN(Number(value)) ? "" : formatted_value;
 	}
-=======
-		return isNaN(Number(value)) ? "" : formatted_value;
-	},
->>>>>>> c2be57ed
 
 	get_number_format() {
 		var currency = frappe.meta.get_field_currency(this.df, this.get_doc());
