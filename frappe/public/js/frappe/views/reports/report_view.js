/**
 * frappe.views.ReportView
 */
import DataTable from "frappe-datatable";

window.DataTable = DataTable;
frappe.provide("frappe.views");

frappe.views.ReportView = class ReportView extends frappe.views.ListView {
	get view_name() {
		return "Report";
	}

	render_header() {
		// Override List View Header
	}

	setup_defaults() {
		super.setup_defaults();
		////this.page_title = __("Report:") + " " + this.page_title;
		this.page_title = this.page_title;
		this.view = "Report";

		const route = frappe.get_route();
		////
		if (route.length === 4 && (route[3] !== "Calendar" && route[3] !== "Kanban")) {
			if (route[3] === "Report" || route[3] === "List") {
				this.add_totals_row = this.view_user_settings.add_totals_row || 0;
				this.chart_args = this.view_user_settings.chart_args;
				return this.get_list_view_settings();
			} else {
				this.report_name = route[3];
			}
		}
		////
		if (this.report_name) {
			////console.log(this.report_name);
			return this.get_report_doc().then((doc) => {
				this.report_doc = doc;
				////console.log(this.report_doc);
				this.report_doc.json = JSON.parse(this.report_doc.json);

				this.filters = this.report_doc.json.filters;
				this.order_by = this.report_doc.json.order_by;
				this.add_totals_row = this.report_doc.json.add_totals_row;
				this.page_title = __(this.report_name);
				////this.page_length = this.report_doc.json.page_length || 20;
				this.page_length = 100;
				this.order_by = this.report_doc.json.order_by || "modified desc";
				this.chart_args = this.report_doc.json.chart_args;
			});
		} else {
			this.add_totals_row = this.view_user_settings.add_totals_row || 0;
			this.chart_args = this.view_user_settings.chart_args;
		}
		return this.get_list_view_settings();
	}

	setup_view() {
		this.setup_columns();
		super.setup_new_doc_event();
		this.setup_events();
		this.page.main.addClass("report-view");
	}

	setup_events() {
		if (this.list_view_settings?.disable_auto_refresh) {
			return;
		}
		frappe.realtime.doctype_subscribe(this.doctype);
		frappe.realtime.on("list_update", (data) => this.on_update(data));
	}

	setup_page() {
		this.menu_items = this.report_menu_items();
		super.setup_page();
	}

	toggle_side_bar() {
		super.toggle_side_bar();
		// refresh datatable when sidebar is toggled to accomodate extra space
		this.render(true);
	}

	setup_result_area() {
		super.setup_result_area();
		this.setup_charts_area();
		this.$datatable_wrapper = $('<div class="datatable-wrapper">');
		this.$result.append(this.$datatable_wrapper);
		this.settings.onload && this.settings.onload(this);
	}

	setup_charts_area() {
		this.$charts_wrapper = $(`<div class="charts-wrapper hidden">
			<div class="text-right"><button class="btn btn-default btn-xs btn-chart-configure"
				style="margin-right: 15px; margin-top: 15px">Configure</button></div>
			<div class="charts-inner-wrapper"></div>
		</div>`);
		this.$result.append(this.$charts_wrapper);
		this.$charts_wrapper.find(".btn-chart-configure").on("click", () => {
			this.setup_charts();
		});
	}

	setup_paging_area() {
		super.setup_paging_area();
		const message = __(
			"For comparison, use >5, <10 or =324. For ranges, use 5:10 (for values between 5 & 10)."
		);
		this.$paging_area
			.find(".level-left")
			.after(`<span class="comparison-message text-muted">${message}</span>`);
	}

	setup_sort_selector() {
		this.sort_selector = new frappe.ui.SortSelector({
			parent: this.filter_area.$filter_list_wrapper,
			doctype: this.doctype,
			args: this.order_by,
			onchange: this.on_sort_change.bind(this),
		});

		//Setup groupby for reports
		this.group_by_control = new frappe.ui.GroupBy(this);
		if (this.report_doc && this.report_doc.json.group_by) {
			this.group_by_control.apply_settings(this.report_doc.json.group_by);
		}
		if (this.view_user_settings && this.view_user_settings.group_by) {
			this.group_by_control.apply_settings(this.view_user_settings.group_by);
		}
	}

	get_args() {
		const args = super.get_args();
		delete args.group_by;
		this.group_by_control.set_args(args);

		return args;
	}

	before_refresh() {
		////
		if (this.$page.find('.layout-side-section').length > 0 ) {
			this.$filter_section.prependTo(this.$page.find('.layout-side-section'));
		}
		let doctype = this.doctype;
		let me = this;
		if (!this.page.wrapper.find('.btn-settings').length) {
			this.page.add_button(__("Settings"), function() {
				let dialog = new frappe.ui.Dialog({
					title: __("Settings"),
					fields: [
						{
							fieldtype: "HTML",
							fieldname: "actions",
							options: `
								<div style="display: flex; flex-direction: column; gap: 20px; max-width: 250px; margin: auto;">
									<button class="btn btn-primary btn-add-column">${__("Add Column")}</button>
									<button class="btn btn-default btn-push-settings">${__("Push Settings to All Users")}</button>
									<button class="btn btn-default btn-delete-settings">${__("Delete Settings")}</button>
									${frappe.session.user === "Administrator" ? `
										<button class="btn btn-danger btn-save-global-settings">${__("Save as Global Default")}</button>
									` : ''}
								</div>
							`
						}
					],
					primary_action_label: __("Close"),
					primary_action: function() {
						dialog.hide();
					}
				});

				// Attach event listeners to the buttons
				dialog.fields_dict.actions.$wrapper.find(".btn-delete-settings").on("click", function() {
					frappe.confirm(
						__('Are you sure you want to delete the settings for this report?'),
						() => {
							frappe.call({
								method: "frappe.desk.reportview.delete_user_report_settings",
								args: {
									doctype: doctype
								},
								callback: function(r) {
									if (r.message) {
										frappe.show_alert({
											message: __("Settings for ") + doctype + __("deleted successfully"),
											indicator: 'green'
										});
										// Refresh the page
										setTimeout(() => {
											frappe.ui.toolbar.clear_cache()
										}, 1000);
									}
								}
							});
							dialog.hide();
						}
					);
				});

				dialog.fields_dict.actions.$wrapper.find(".btn-push-settings").on("click", function() {
					frappe.confirm(
						__('Are you sure you want to push the settings for this report to all users?'),
						() => {
							frappe.call({
								method: "frappe.desk.reportview.push_user_report_settings_to_all",
								args: {
									doctype: doctype
								},
								callback: function(r) {
									if (r.message) {
										frappe.show_alert({
											message: __("Settings for ") + doctype + __("pushed to all users successfully"),
											indicator: 'green'
										});
									}
								}
							});
							dialog.hide();
						}
					);
				});

				dialog.fields_dict.actions.$wrapper.find(".btn-save-global-settings").on("click", function() {
					frappe.confirm(
						__('Are you sure you want to save these settings as the global default?'),
						() => {
							let column_order = me.fields.map(field => `${field[1]}:${field[0]}`);
							let column_widths = {};
				
							setTimeout(() => {
								if (me.datatable && me.datatable.datamanager) {
									column_widths = me.datatable.datamanager.getColumns(true).reduce((acc, curr) => {
										acc[curr.id] = parseInt(curr.width);
										return acc;
									}, {});
				
								} else {
									console.error("Datatable or datamanager is not initialized.");
								}
				
								const settings = {
									order: column_order,
									widths: column_widths
								};
				
								frappe.call({
									method: "frappe.desk.reportview.save_global_report_settings",
									args: {
										doctype: me.doctype,
										settings: JSON.stringify(settings)  // Sauvegarder en JSON string pour garder la même structure
									},
									callback: function(response) {
										console.log("Settings sent to backend:", settings);
				
										if (response.message) {
											frappe.show_alert({
												message: __("Global default settings for ") + me.doctype + __(" saved successfully"),
												indicator: 'green'
											});
										}
									}
								});
								dialog.hide();
							}, 20);
						}
					);
				});				

				dialog.fields_dict.actions.$wrapper.find(".btn-add-column").on("click", () => {
					dialog.hide();
					me.showAddColumnDialog();
				});

				dialog.show();
			}).addClass('btn-settings').html(`<img src="/assets/neoffice_theme/icons/icon_settings.svg" alt="Settings" style="height: 15px; vertical-align: middle;">`);
		}
		if (!this.page.wrapper.find('.btn-export-excel').length) {
			this.page.add_button('', function() {
				frappe.call({
					method: 'neoffice_theme.events.export_query',
					args: {
						data: cur_list.data,
						file_format_type: 'Excel',
						title: __(cur_list.doctype) + '_' + frappe.datetime.get_today(),
					},
					callback: function(response) {
						if (response.message && response.message.file_url) {
							window.location.href = response.message.file_url;
						} else {
							console.error("Failed to generate export file.");
						}
					}
				});
			}).addClass('btn-export-excel').html(`<img src="/assets/neoffice_theme/icons/icon_excel.svg" alt="Export Excel" style="height: 20px; vertical-align: middle;">`);
		}		
		////
		if (this.report_doc) {
			// don't parse frappe.route_options if this is a Custom Report
			return Promise.resolve();
		}
		return super.before_refresh();
	}

	////
	showAddColumnDialog() {
		let columns_in_picker = [];
		const columns = this.get_columns_for_picker();

		columns_in_picker = columns[this.doctype]
			.filter((df) => !this.is_column_added(df))
			.map((df) => ({
				label: __(df.label),
				value: df.fieldname,
			}));

		delete columns[this.doctype];

		for (let cdt in columns) {
			columns[cdt]
				.filter((df) => !this.is_column_added(df))
				.map((df) => ({
					label: __(df.label) + ` (${cdt})`,
					value: df.fieldname + "," + cdt,
				}))
				.forEach((df) => columns_in_picker.push(df));
		}

		const d = new frappe.ui.Dialog({
			title: __("Add Column"),
			fields: [
				{
					label: __("Select Column"),
					fieldname: "column",
					fieldtype: "Autocomplete",
					options: columns_in_picker,
				}
			],
			primary_action: ({ column, insert_before }) => {
				if (!columns_in_picker.map((col) => col.value).includes(column)) {
					frappe.show_alert({
						message: __("Invalid column"),
						indicator: "orange",
					});
					d.hide();
					return;
				}

				let doctype = this.doctype;
				if (column.includes(",")) {
					[column, doctype] = column.split(",");
				}

				let index = this.columns.length; // Default to adding at the end
				if (insert_before) {
					index = datatabe_col ? datatabe_col.colIndex - 1 : 0;
				}

				this.add_column_to_datatable(column, doctype, index);
				d.hide();
			},
		});

		d.show();
	}
	////

	after_render() {
		if (!this.report_doc) {
			this.save_report_settings();
		} else if (!$.isEmptyObject(this.report_doc.json)) {
			this.set_dirty_state_for_custom_report();
		}

		if (!this.group_by) {
			this.init_chart();
		}
	}

	set_dirty_state_for_custom_report() {
		let current_settings = {
			filters: this.filter_area.get(),
			fields: this.fields,
			order_by: this.sort_selector.get_sql_string(),
			add_totals_row: this.add_totals_row,
			////page_length: this.page_length,
			page_length: 100,
			column_widths: this.get_column_widths(),
			group_by: this.group_by_control.get_settings(),
			chart_args: this.get_chart_settings(),
		};

		let report_settings = {
			filters: this.report_doc.json.filters,
			fields: this.report_doc.json.fields,
			order_by: this.report_doc.json.order_by,
			add_totals_row: this.report_doc.json.add_totals_row,
			////page_length: this.report_doc.json.page_length,
			page_length: 100,
			column_widths: this.report_doc.json.column_widths,
			group_by: this.report_doc.json.group_by,
			chart_args: this.report_doc.json.chart_args,
		};

		if (!frappe.utils.deep_equal(current_settings, report_settings)) {
			this.page.set_indicator(__("Not Saved"), "orange");
		} else {
			this.page.clear_indicator();
		}
	}

	save_report_settings() {
		frappe.model.user_settings.save(this.doctype, "last_view", this.view_name);

		if (!this.report_name) {
			this.save_view_user_settings({
				fields: this.fields,
				filters: this.filter_area.get(),
				order_by: this.sort_selector.get_sql_string(),
				group_by: this.group_by_control.get_settings(),
				chart_args: this.get_chart_settings(),
				add_totals_row: this.add_totals_row,
			});
		}
	}

	prepare_data(r) {
		let data = r.message || {};
		data = frappe.utils.dict(data.keys, data.values);

		if (this.start === 0) {
			this.data = data;
		} else {
			this.data = this.data.concat(data);
		}
		////
		this.sort_data_by_likes();
	}
	////
	sort_data_by_likes() {
		this.data.sort((a, b) => {
			const aLiked = JSON.parse(a._liked_by || "[]").includes(frappe.session.user);
			const bLiked = JSON.parse(b._liked_by || "[]").includes(frappe.session.user);
	
			if (aLiked && !bLiked) {
				return -1;
			} else if (!aLiked && bLiked) {
				return 1;
			}
			return 0;
		});
	}

	async fetch_comment_counts(docnames) {
		let comment_counts = {};
		await frappe.call({
			method: 'frappe.desk.reportview.get_comment_count',
			args: {
				doctype: this.doctype,
				docnames: docnames
			},
			callback: function(r) {
				if (r.message) {
					comment_counts = r.message;
				}
			}
		});
		return comment_counts;
	}	

	////render(force) {
	async render(force) {
		if (this.data.length === 0) return;
		this.render_count();
		this.setup_columns();

		if (this.group_by) {
			this.$charts_wrapper.addClass("hidden");
		} else if (this.chart) {
			this.refresh_charts();
		}

		////
		const docnames = this.data.map(d => d.name);
    	const comment_counts = await this.fetch_comment_counts(docnames);

		this.data = this.data.map(d => {
			d._comment_count = comment_counts[d.name] || 0;
			return d;
		});
		////

		if (this.datatable && !force) {
			this.datatable.refresh(this.get_data(this.data), this.columns);
			return;
		}
		this.setup_datatable(this.data);
	}

<<<<<<< HEAD
	////
	render_count() {
		if (this.list_view_settings?.disable_count) {
			return;
		}
		let $list_count = this.$paging_area.find(".list-count");
		if (!$list_count.length) {
			$list_count = $("<span>")
				.addClass("text-muted list-count")
				.prependTo(this.$paging_area.find(".level-right"));
		}
		this.get_count_str().then((str) => {
			$list_count.text(str);
		});
		setTimeout(() => {
			this.isLoading = false;
		}, 200);
	}
	////

	get_count_element() {
		let $count = this.$paging_area.find(".list-count");
		if (!$count.length) {
			$count = $("<span>")
				.addClass("text-muted list-count")
				.prependTo(this.$paging_area.find(".level-right"));
		}
=======
	get_count_element() {
		let $count = this.$paging_area.find(".list-count");
		if (!$count.length) {
			$count = $("<span>")
				.addClass("text-muted list-count")
				.prependTo(this.$paging_area.find(".level-right"));
		}
>>>>>>> 20a7f6ba
		return $count;
	}

	on_update(data) {
		if (this.doctype === data.doctype && data.name) {
			// flash row when doc is updated by some other user
			const flash_row = data.user !== frappe.session.user;
			if (this.data.find((d) => d.name === data.name)) {
				// update existing
				frappe.db
					.get_doc(data.doctype, data.name)
					.then((doc) => this.update_row(doc, flash_row));
			} else {
				// refresh
				this.refresh();
			}
		}
	}

	update_row(doc, flash_row) {
		const to_refresh = [];

		this.data = this.data.map((d, i) => {
			if (d.name === doc.name) {
				for (let fieldname in d) {
					if (fieldname.includes(":")) {
						// child table field
						const [cdt, _field] = fieldname.split(":");
						const cdt_row = Object.keys(doc)
							.filter(
								(key) =>
									Array.isArray(doc[key]) &&
									doc[key].length &&
									doc[key][0].doctype === cdt
							)
							.map((key) => doc[key])
							.map((a) => a[0])
							.filter((cdoc) => cdoc.name === d[cdt + ":name"])[0];
						if (cdt_row) {
							d[fieldname] = cdt_row[_field];
						}
					} else {
						d[fieldname] = doc[fieldname];
					}
				}
				to_refresh.push([d, i]);
			}
			return d;
		});

		// indicate row update
		const _flash_row = (rowIndex) => {
			if (!flash_row) return;
			const $row = this.$result.find(`.dt-row[data-row-index="${rowIndex}"]`);
			$row.addClass("row-update");
			setTimeout(() => $row.removeClass("row-update"), 500);
		};

		to_refresh.forEach(([data, rowIndex]) => {
			const new_row = this.build_row(data);
			this.datatable.refreshRow(new_row, rowIndex);
			_flash_row(rowIndex);
		});
	}

	setup_datatable(values) {
		this.$datatable_wrapper.empty();
		this.datatable = new DataTable(this.$datatable_wrapper[0], {
			columns: this.columns,
			data: this.get_data(values),
			getEditor: this.get_editing_object.bind(this),
			language: frappe.boot.lang,
			translations: frappe.utils.datatable.get_translations(),
			checkboxColumn: true,
			inlineFilters: true,
			cellHeight: 35,
			direction: frappe.utils.is_rtl() ? "rtl" : "ltr",
			events: {
				onRemoveColumn: (column) => {
					this.remove_column_from_datatable(column);
				},
				onSwitchColumn: (column1, column2) => {
					this.switch_column(column1, column2);
				},
				onCheckRow: () => {
					const checked_items = this.get_checked_items();
					this.toggle_actions_menu_button(checked_items.length > 0);
				},
			},
			hooks: {
				columnTotal: frappe.utils.report_column_total,
			},
			headerDropdown: [
				{
					label: __("Add Column"),
					action: (datatabe_col) => {
						let columns_in_picker = [];
						const columns = this.get_columns_for_picker();

						columns_in_picker = columns[this.doctype]
							.filter((df) => !this.is_column_added(df))
							.map((df) => ({
								label: __(df.label, null, df.parent),
								value: df.fieldname,
							}));

						delete columns[this.doctype];

						for (let cdt in columns) {
							columns[cdt]
								.filter((df) => !this.is_column_added(df))
								.map((df) => ({
									label: __(df.label, null, df.parent) + ` (${cdt})`,
									value: df.fieldname + "," + cdt,
								}))
								.forEach((df) => columns_in_picker.push(df));
						}

						const d = new frappe.ui.Dialog({
							title: __("Add Column"),
							fields: [
								{
									label: __("Select Column"),
									fieldname: "column",
									fieldtype: "Autocomplete",
									options: columns_in_picker,
								},
								{
									label: __("Insert Column Before {0}", [
										__(datatabe_col.docfield.label).bold(),
									]),
									fieldname: "insert_before",
									fieldtype: "Check",
								},
							],
							primary_action: ({ column, insert_before }) => {
								if (!columns_in_picker.map((col) => col.value).includes(column)) {
									frappe.show_alert({
										message: __("Invalid column"),
										indicator: "orange",
									});
									d.hide();
									return;
								}

								let doctype = this.doctype;
								if (column.includes(",")) {
									[column, doctype] = column.split(",");
								}

								let index = datatabe_col.colIndex;
								if (insert_before) {
									index = index - 1;
								}

								this.add_column_to_datatable(column, doctype, index);
								d.hide();
							},
						});

						d.show();
					},
				},
			],
		});
		////
		this.addResizeEvent();

	}

	////
	async addResizeEvent() {
		this.$datatable_wrapper.on('mouseup', '.dt-cell .dt-cell__resize-handle', async (e) => {
			const $resizingCell = e.target.closest('.dt-cell');
			const colIndex = parseInt($resizingCell.getAttribute('data-col-index'));
			const col = this.datatable.datamanager.columns[colIndex];
	
			if (col) {
				const newWidth = col.width;
				await this.save_column_order_and_widths();
			}
		});
	}
	
	save_column_order_and_widths(fields = this.fields) {
		const column_order = fields.map(field => `${field[1]}:${field[0]}`);
		var column_widths = {};
		setTimeout(() => {
			if (this.datatable && this.datatable.datamanager) {
				column_widths = this.datatable.datamanager.getColumns(true).reduce((acc, curr) => {
					acc[curr.id] = parseInt(curr.width);
					return acc;
				}, {});

			} else {
				console.error("Datatable or datamanager is not initialized.");
			}
			const settings = {
				order: column_order,
				widths: column_widths
			};
			
			frappe.call({
				method: 'frappe.desk.reportview.save_user_report_settings',
				args: {
					doctype: this.doctype,
					settings: JSON.stringify(settings)
				},
				callback: function(response) {
					/*if (response.message) {
						frappe.show_alert({
							message: __("Settings saved"),
							indicator: "green"
						});
					}*/
				}
			});
		}, 20);		
	}
	////

	toggle_charts() {
		// add
		if (!this.chart) {
			this.setup_charts();
			return;
		}

		if (this.$charts_wrapper.hasClass("hidden")) {
			// reload chart
			this.$charts_wrapper.removeClass("hidden");
			this.refresh_charts();
		} else {
			// remove chart
			this.$charts_wrapper.addClass("hidden");
			this.save_view_user_settings({ chart_args: null });
			this.chart_args = null;
		}
	}

	init_chart() {
		// show chart if saved via report or user settings
		if (!this.chart) {
			if (this.chart_args) {
				this.build_chart_args(
					this.chart_args.x_axis,
					this.chart_args.y_axes,
					this.chart_args.chart_type
				);

				this.make_chart();
			}
		}
	}

	setup_charts() {
		// get fields from columns
		let x_fields = [],
			y_fields = [];
		for (let col of this.columns) {
			// all options in x
			x_fields.push({
				label: col.content,
				fieldname: col.id,
				value: col.id,
			});

			// numeric values in y
			if (col.docfield && frappe.model.numeric_fieldtypes.includes(col.docfield.fieldtype)) {
				y_fields.push({
					label: col.content,
					fieldname: col.id,
					value: col.id,
				});
			}
		}

		const defaults = this.chart_args || {};

		const dialog = new frappe.ui.Dialog({
			title: __("Configure Chart"),
			fields: [
				{
					label: __("X Axis Field"),
					fieldtype: "Select",
					fieldname: "x_axis",
					options: x_fields,
					default: defaults.x_axis,
				},
				{
					label: __("Y Axis Fields"),
					fieldtype: "MultiSelect",
					fieldname: "y_axes",
					options: y_fields,
					description: __("Showing only Numeric fields from Report"),
					default: defaults.y_axes ? defaults.y_axes.join(", ") : null,
				},
				{
					label: __("Chart Type"),
					fieldtype: "Select",
					options: ["Bar", "Line", "Pie", "Percentage", "Donut"],
					fieldname: "chart_type",
					default: defaults.chart_type
						? frappe.utils.to_title_case(defaults.chart_type)
						: "Bar",
				},
			],
			primary_action: (data) => {
				data.y_axes = data.y_axes
					.split(",")
					.map((d) => d.trim())
					.filter(Boolean);

				this.build_chart_args(data.x_axis, data.y_axes, data.chart_type);
				this.make_chart();
				dialog.hide();
			},
		});

		dialog.show();
	}

	build_chart_args(x_axis, y_axes, chart_type) {
		let datasets = y_axes.map((y_axis) => ({
			name: this.columns_map[y_axis].content,
			values: this.data.map((d) => d[y_axis]),
		}));

		this.chart_args = {
			chart_type: chart_type.toLowerCase(),
			x_axis: x_axis,
			y_axes: y_axes,
			labels: this.data.map((d) => d[x_axis]),
			datasets: datasets,
		};

		this.save_view_user_settings({ chart_args: this.get_chart_settings() });
	}

	get_chart_settings() {
		if (this.chart_args) {
			return {
				chart_type: this.chart_args.chart_type,
				x_axis: this.chart_args.x_axis,
				y_axes: this.chart_args.y_axes,
			};
		}
	}

	make_chart() {
		const args = this.chart_args;
		let data = {
			labels: args.labels,
			datasets: args.datasets,
		};

		this.last_chart_type = args.chart_type;

		const get_df = (field) => this.columns_map[field].docfield;

		this.$charts_wrapper.removeClass("hidden");

		this.chart = new frappe.Chart(this.$charts_wrapper.find(".charts-inner-wrapper")[0], {
			title: __("{0} Chart", [this.doctype]),
			data: data,
			type: args.chart_type,
			truncateLegends: 1,
			colors: ["#70E078", "light-blue", "orange", "red"],
			axisOptions: {
				shortenYAxisNumbers: 1,
				numberFormatter: frappe.utils.format_chart_axis_number,
			},
			tooltipOptions: {
				formatTooltipY: (value) => {
					return frappe.format(value, get_df(this.chart_args.y_axes[0]), {
						always_show_decimals: true,
						inline: true,
					});
				},
			},
		});
	}

	refresh_charts() {
		if (!this.chart || !this.chart_args) return;
		this.$charts_wrapper.removeClass("hidden");
		const { x_axis, y_axes, chart_type } = this.chart_args;
		this.build_chart_args(x_axis, y_axes, chart_type);
		this.chart.update(this.chart_args);
	}

	get_editing_object(colIndex, rowIndex, value, parent) {
		const control = this.render_editing_input(colIndex, value, parent);
		if (!control) return false;

		control.df.change = () => control.set_focus();

		return {
			initValue: (value) => {
				return control.set_value(value);
			},
			setValue: (value) => {
				const cell = this.datatable.getCell(colIndex, rowIndex);
				let fieldname = this.datatable.getColumn(colIndex).docfield.fieldname;
				let docname = cell.name;
				let doctype = cell.doctype;

				control.set_value(value);
				return this.set_control_value(doctype, docname, fieldname, value)
					.then((updated_doc) => {
						const _data = this.data
							.filter((b) => b.name === updated_doc.name)
							.find(
								(a) =>
									// child table cell
									(doctype != updated_doc.doctype &&
										a[doctype + ":name"] == docname) ||
									doctype == updated_doc.doctype
							);

						for (let field in _data) {
							if (field.includes(":")) {
								// child table field
								const [cdt, _field] = field.split(":");
								const cdt_row = Object.keys(updated_doc)
									.filter(
										(key) =>
											Array.isArray(updated_doc[key]) &&
											updated_doc[key].length &&
											updated_doc[key][0].doctype === cdt
									)
									.map((key) => updated_doc[key])[0]
									.filter((cdoc) => cdoc.name === _data[cdt + ":name"])[0];
								if (cdt_row) {
									_data[field] = cdt_row[_field];
								}
							} else {
								_data[field] = updated_doc[field];
							}
						}
					})
					.then(() => this.refresh_charts());
			},
			getValue: () => {
				return control.get_value();
			},
		};
	}

	set_control_value(doctype, docname, fieldname, value) {
		this.last_updated_doc = docname;
		return new Promise((resolve, reject) => {
			frappe.db
				.set_value(doctype, docname, { [fieldname]: value })
				.then((r) => {
					if (r.message) {
						resolve(r.message);
					} else {
						reject();
					}
				})
				.fail(reject);
		});
	}

	render_editing_input(colIndex, value, parent) {
		const col = this.datatable.getColumn(colIndex);
		let control = null;

		if (col.docfield.fieldtype === "Text Editor") {
			const d = new frappe.ui.Dialog({
				title: __("Edit {0}", [col.docfield.label]),
				fields: [col.docfield],
				primary_action: () => {
					this.datatable.cellmanager.deactivateEditing();
					d.hide();
				},
				on_hide: () => {
					this.datatable.cellmanager.deactivateEditing(false);
				},
			});
			d.show();
			control = d.fields_dict[col.docfield.fieldname];
		} else {
			// make control
			control = frappe.ui.form.make_control({
				df: col.docfield,
				parent: parent,
				render_input: true,
			});
			control.set_value(value);
			control.toggle_label(false);
			control.toggle_description(false);
		}

		return control;
	}

	is_editable(df, data) {
		if (
			df &&
			frappe.model.can_write(this.doctype) &&
			// not a submitted doc or field is allowed to edit after submit
			(data.docstatus !== 1 || df.allow_on_submit) &&
			// not a cancelled doc
			data.docstatus !== 2 &&
			!df.read_only &&
			!df.is_virtual &&
			!df.hidden &&
			// not a standard field i.e., owner, modified_by, etc.
			frappe.model.is_non_std_field(df.fieldname)
		)
			return true;
		return false;
	}

	get_data(values) {
		return this.build_rows(values);
	}

	set_fields() {
		// default fields
		["name", "docstatus"].map((f) => this._add_field(f));

		if (this.report_name && this.report_doc.json.fields) {
			let fields = this.report_doc.json.fields.slice();
			fields.forEach((f) => this._add_field(f[0], f[1]));
			return;
		} else if (this.view_user_settings.fields) {
			// get from user_settings
			let fields = this.view_user_settings.fields;
			fields.forEach((f) => this._add_field(f[0], f[1]));
			return;
		}

		this.set_default_fields();
	}

	set_default_fields() {
		// get fields from meta
		this.fields = this.fields || [];
		const add_field = (f) => this._add_field(f);

		// default fields
		[this.meta.title_field, this.meta.image_field].map(add_field);

		// fields in_list_view or in_standard_filter
		const fields = this.meta.fields.filter((df) => {
			return (
				(df.in_list_view || df.in_standard_filter) &&
				frappe.perm.has_perm(this.doctype, df.permlevel, "read") &&
				frappe.model.is_value_type(df.fieldtype) &&
				!df.report_hide
			);
		});

		fields.map(add_field);

		// currency fields
		fields
			.filter((df) => df.fieldtype === "Currency" && df.options)
			.map((df) => {
				if (df.options.includes(":")) {
					add_field(df.options.split(":")[1]);
				} else {
					add_field(df.options);
				}
			});

		// fields in listview_settings
		(this.settings.add_fields || []).map(add_field);
	}

	build_fields() {
		super.build_fields();
	}

	reorder_fields() {
		// generate table fields in the required format ["name", "DocType"]
		// these are fields in the column before adding new fields
		let table_fields = this.columns.map((df) => [df.field, df.docfield.parent]);

		// filter fields that are already in table
		// iterate over table_fields to preserve the existing order of fields
		// The filter will ensure the unchecked fields are removed
		let fields_already_in_table = table_fields.filter((df) => {
			return this.fields.find((field) => {
				return df[0] == field[0] && df[1] == field[1];
			});
		});

		// find new fields that didn't already exists
		// This will be appended to the end of the table
		let fields_to_add = this.fields.filter((df) => {
			return !table_fields.find((field) => {
				return df[0] == field[0] && df[1] == field[1];
			});
		});

		// rebuild fields
		this.fields = [...fields_already_in_table, ...fields_to_add];
	}

	get_fields() {
		let fields = this.fields.map((f) => {
			let column_name = frappe.model.get_full_column_name(f[0], f[1]);
			if (f[1] !== this.doctype) {
				// child table field
				column_name = column_name + " as " + `'${f[1]}:${f[0]}'`;
			}
			return column_name;
		});
		const cdt_name_fields = this.get_unique_cdt_in_view().map(
			(cdt) => frappe.model.get_full_column_name("name", cdt) + " as " + `'${cdt}:name'`
		);
		fields = fields.concat(cdt_name_fields);

		////
		if (this.columns.some(col => col.field === 'meta')) {
			fields.push(
				'name',
				'modified', 
				'_assign',
				'_comment_count',
				'_liked_by'
			);
		}
		////

		return fields;
	}

	get_unique_cdt_in_view() {
		return this.fields
			.filter((f) => f[1] !== this.doctype)
			.map((f) => f[1])
			.uniqBy((d) => d);
	}

	add_column_to_datatable(fieldname, doctype, col_index) {
		const field = [fieldname, doctype];
		this.fields.splice(col_index, 0, field);

		this.add_currency_column(fieldname, doctype, col_index);

		////
		this.save_column_order_and_widths(this.fields);
		////

		this.build_fields();
		this.setup_columns();

		if (this.datatable) this.datatable.destroy();
		this.datatable = null;
		this.refresh();
	}

	add_currency_column(fieldname, doctype, col_index) {
		// Adds dependent currency field if required
		const df = frappe.meta.get_docfield(doctype, fieldname);
		if (
			df &&
			df.fieldtype === "Currency" &&
			df.options &&
			!df.options.includes(":") &&
			frappe.meta.has_field(doctype, df.options)
		) {
			const field = [df.options, doctype];
			if (col_index === undefined) {
				this.fields.push(field);
			} else {
				this.fields.splice(col_index, 0, field);
			}
			const field_label = frappe.meta.get_label(doctype, field[0]);
			frappe.show_alert(
				__("Also adding the dependent currency field {0}", [__(field_label).bold()])
			);
		}
	}

	add_status_dependency_column(col, doctype) {
		// Adds dependent column from which status is derived if required
		if (col && !this.fields.find((f) => f[0] === col)) {
			const field = [col, doctype];
			this.fields.push(field);
			this.refresh();
			const field_label = frappe.meta.get_label(doctype, field[0]);
			frappe.show_alert(
				__("Also adding the status dependency field {0}", [__(field_label).bold()])
			);
		}
	}

	remove_column_from_datatable(column) {
		const index = this.fields.findIndex((f) => column.field === f[0]);
		if (index === -1) return;
		const field = this.fields[index];

		if (field[0] === "name") {
			this.refresh();
			frappe.throw(__("Cannot remove ID field"));
		}

		this.fields.splice(index, 1);

		////
		this.save_column_order_and_widths(this.fields);
		////

		this.build_fields();
		this.setup_columns();
		this.refresh();
	}

	switch_column(col1, col2) {
		const index1 = this.fields.findIndex((f) => col1.field === f[0]);
		const index2 = this.fields.findIndex((f) => col2.field === f[0]);
		const _fields = this.fields.slice();

		let temp = _fields[index1];
		_fields[index1] = _fields[index2];
		_fields[index2] = temp;

		this.fields = _fields;

		////
		this.save_column_order_and_widths(_fields);
		////

		this.build_fields();
		this.setup_columns();
		this.refresh();
	}

	get_columns_for_picker() {
		let out = {};

		const standard_fields_filter = (df) => !frappe.model.no_value_type.includes(df.fieldtype);

		let doctype_fields = frappe.meta
			.get_docfields(this.doctype)
			.filter(standard_fields_filter);

		// filter out docstatus field from picker
		let std_fields = frappe.model.std_fields.filter(
			(df) => !["docstatus", "_comments"].includes(df.fieldname)
		);

		// add status field derived from docstatus, if status is not a standard field
		let has_status_values = false;

		if (this.data) {
			has_status_values = frappe.get_indicator(this.data[0], this.doctype);
		}

		if (!frappe.meta.has_field(this.doctype, "status") && has_status_values) {
			doctype_fields = [
				{
					label: __("Status"),
					fieldname: "docstatus",
					fieldtype: "Data",
				},
			].concat(doctype_fields);
		}

		doctype_fields = [
			{
				label: __("ID", null, "Label of name column in report"),
				fieldname: "name",
				fieldtype: "Data",
				reqd: 1,
			},
		].concat(doctype_fields, std_fields);

		out[this.doctype] = doctype_fields;

		const table_fields = frappe.meta.get_table_fields(this.doctype);

		table_fields.forEach((df) => {
			const cdt = df.options;
			const child_table_fields = frappe.meta
				.get_docfields(cdt)
				.filter(standard_fields_filter);

			out[cdt] = child_table_fields;

			// add index column for child tables
			out[cdt].push({
				label: __("Index"),
				fieldname: "idx",
				fieldtype: "Int",
				parent: cdt,
			});
		});
		return out;
	}

	get_dialog_fields() {
		const dialog_fields = [];
		const columns = this.get_columns_for_picker();

		dialog_fields.push({
			label: __(this.doctype),
			fieldname: this.doctype,
			fieldtype: "MultiCheck",
			columns: 2,
			options: columns[this.doctype]
				.filter((df) => {
					return !df.hidden && df.fieldname !== "name";
				})
				.map((df) => ({
					label: __(df.label, null, df.parent),
					value: df.fieldname,
					checked: this.fields.find(
						(f) => f[0] === df.fieldname && f[1] === this.doctype
					),
				})),
		});

		delete columns[this.doctype];

		const table_fields = frappe.meta.get_table_fields(this.doctype).filter((df) => !df.hidden);

		table_fields.forEach((df) => {
			const cdt = df.options;

			dialog_fields.push({
				label: __(df.label, null, df.parent) + ` (${__(cdt)})`,
				fieldname: df.options,
				fieldtype: "MultiCheck",
				columns: 2,
				options: columns[cdt]
					.filter((df) => {
						return !df.hidden;
					})
					.map((df) => ({
						label: __(df.label, null, df.parent),
						value: df.fieldname,
						checked: this.fields.find((f) => f[0] === df.fieldname && f[1] === cdt),
					})),
			});
		});

		return dialog_fields;
	}

	is_column_added(df) {
		return Boolean(this.fields.find((f) => f[0] === df.fieldname && df.parent === f[1]));
	}

	setup_columns() {
		// apply previous column width
		let column_widths = null;
		////
		let doctype = this.doctype;
		const default_settings = {
			order: this.fields.map(field => `${field[1]}:${field[0]}`), // default order based on this.fields
			widths: {} // empty widths, will calculate widths later
		};

		////if (this.columns) {
		////	column_widths = this.get_column_widths();
		////}

		////
		frappe.call({
			method: 'frappe.desk.reportview.get_user_report_settings',
			args: {
				doctype: doctype
			},
			async: false,
			callback: (response) => {	
				let settings = default_settings;
				if (response.message) {
					if (typeof response.message === 'string') {
						try {
							settings = JSON.parse(response.message);
						} catch (e) {
							console.error("Failed to parse user report settings. Using default settings.", e);
						}
					}
				}
	
				if (settings.order) {
					this.fields = settings.order.map(field => {
						const [parenttype, fieldname] = field.split(":");
						return [fieldname, parenttype];
					});

				}
				if (settings.widths) {
					column_widths = settings.widths;
				}
				////
				this.columns = [];
				this.columns_map = {};

				for (let f of this.fields) {
					let column;
					if (f[0] !== "docstatus") {
						column = this.build_column(f);
					} else {
						// if status is not in fields append status column derived from docstatus
						if (
							!this.fields.includes(["status", this.doctype]) &&
							!frappe.meta.has_field(this.doctype, "status")
						) {
							column = this.build_column(["docstatus", this.doctype]);
						}
					}

					if (column) {
						////if (column_widths) {
						////	column.width = column_widths[column.id] || column.width || 120;
						////}
						//// Apply saved column widths
						if (column_widths && column_widths[column.id] !== undefined) {
							column.width = column_widths[column.id];
						} else {
							//column.width = column.width || this.calculateColumnWidth(column);
							column.width = column.width || 140;
						}
						////

						this.columns.push(column);
						this.columns_map[column.id] = column;
					}
				}

				////
				this.columns.push({
					id: "meta",
					field: "meta",
					name: __("Meta"),
					content: __("Meta"),
					docfield: { fieldtype: "Data" },
					editable: false,
					align: "left",
					width: 150,
				});
				////
			}
		});
	}		
	

	////
	get_meta_html(doc) {
		let html = "";
		let settings_button = null;
		if (this.settings.button && this.settings.button.show(doc)) {
			settings_button = `
				<span class="list-actions">
					<button class="btn btn-action btn-default btn-xs"
						data-name="${doc.name}" data-idx="${doc._idx}"
						title="${this.settings.button.get_description(doc)}">
						${this.settings.button.get_label(doc)}
					</button>
				</span>
			`;
		}
	
		const modified = comment_when(doc.modified, true);
	
		let assigned_to = ``;
	
		let assigned_users = JSON.parse(doc._assign || "[]");
		if (assigned_users.length) {
			assigned_to = `<div class="list-assignments d-flex align-items-center">
					${frappe.avatar_group(assigned_users, 3, { filterable: true })[0].outerHTML}
				</div>`;
		}
	
		let comment_count = null;
		if (this.list_view_settings && !this.list_view_settings.disable_comment_count) {
			comment_count = $(`<span class="comment-count d-flex align-items-center"></span>`);
			$(comment_count).append(`
				${frappe.utils.icon("es-line-chat-alt")}
				${doc._comment_count > 99 ? "99+" : doc._comment_count || 0}`);
		}
	
		html += `
			<div class="level-item list-row-activity hidden-xs" style="gap: 5px;">
				<div class="hidden-md hidden-xs">
					${settings_button || assigned_to}
				</div>
				<span class="modified">${modified} </span>
				${comment_count ? $(comment_count).prop("outerHTML") : ""}
				${comment_count ? '<span class="mx-2">·</span>' : ""}
				<span class="list-row-like hidden-xs" style="margin-bottom: 1px;">
					${this.neo_get_like_html(doc)}
				</span>
			</div>
			<div class="level-item visible-xs text-right">
				${this.get_indicator_dot(doc)}
			</div>
		`;
	
		return html;
	}

	neo_get_like_html(doc) {
		const liked_by = JSON.parse(doc._liked_by || "[]");
		const heart_class = liked_by.includes(frappe.session.user)
			? "liked-by liked"
			: "not-liked";
		const title = liked_by.map((u) => frappe.user_info(u).fullname).join(", ");
	
		const div = document.createElement("div");
		div.innerHTML = `
			<span class="like-action ${heart_class}" data-liked-by="${doc._liked_by || '[]'}" data-doctype="${this.doctype}" data-name="${doc.name}" title="${title}" onclick="toggle_like(this, '${this.doctype}', '${doc.name}')">
				${frappe.utils.icon("es-solid-heart", "sm", "like-icon")}
			</span>
			<span class="likes-count">
				${liked_by.length > 99 ? __("99") + "+" : __(liked_by.length || "")}
			</span>
		`;
	
		// Assurez-vous que toggle_like est défini une seule fois
		if (typeof window.toggle_like !== "function") {
			window.toggle_like = function(element, doctype, name) {
				const liked_by_str = element.getAttribute("data-liked-by") || "[]";
				let liked_by;
				try {
					liked_by = JSON.parse(liked_by_str);
				} catch (e) {
					liked_by = [];
				}
				const user = frappe.session.user;
				const liked = liked_by.includes(user);
	
				// Mettre à jour l'interface utilisateur
				if (liked) {
					element.classList.remove("liked-by", "liked");
					element.classList.add("not-liked");
					liked_by.splice(liked_by.indexOf(user), 1);
				} else {
					element.classList.remove("not-liked");
					element.classList.add("liked-by", "liked");
					liked_by.push(user);
				}
	
				// Mettre à jour les attributs de l'élément
				element.setAttribute("data-liked-by", JSON.stringify(liked_by));
				element.setAttribute("title", liked_by.map((u) => frappe.user_info(u).fullname).join(", "));
	
				// Mettre à jour le compteur de likes
				const likes_count_element = element.nextElementSibling;
				likes_count_element.textContent = liked_by.length > 99 ? __("99") + "+" : __(liked_by.length || "");
	
				// Déterminer si l'utilisateur a aimé ou non
				let add = liked ? "No" : "Yes";
	
				frappe.call({
					method: "frappe.desk.like.toggle_like",
					args: {
						doctype: doctype,
						name: name,
						add: add,
					},
					callback: function(r) {
						if (r.exc) {
							console.log("Error updating like status.");
						}
					}
				});
			};
		}
	
		return div.innerHTML;
	}
	
	calculateColumnWidth(column) {
		const charWidth = 10; // Approximate width of a character in pixels
		let maxLength = column.content.length;
	
		this.data.forEach(row => {
			const value = row[column.id];
			if (value && value.length > maxLength) {
				maxLength = value.length;
			}
		});
	
		// Add some padding to the calculated width
		let calculatedWidth = (maxLength + 2) * charWidth;
		// Limit to a maximum of 250 pixels
		return Math.min(calculatedWidth, 250);
	}
	////

	build_column(c) {
		let [fieldname, doctype] = c;
		let docfield = frappe.meta.docfield_map[doctype || this.doctype][fieldname];

		// group by column
		if (fieldname === "_aggregate_column") {
			docfield = this.group_by_control.get_group_by_docfield();
		}

		// child table index column
		if (fieldname === "idx" && doctype !== this.doctype) {
			docfield = {
				label: "Index",
				fieldtype: "Int",
				parent: doctype,
			};
		}

		if (!docfield) {
			docfield = frappe.model.get_std_field(fieldname, true);

			if (docfield) {
				if (!docfield.label) {
					docfield.label = toTitle(fieldname);
					if (docfield.label.includes("_")) {
						docfield.label = docfield.label.replace("_", " ");
					}
				}
				docfield.parent = this.doctype;
				if (fieldname == "name") {
					docfield.options = this.doctype;
				}
				if (fieldname == "docstatus" && !frappe.meta.has_field(this.doctype, "status")) {
					docfield.label = "Status";
					docfield.fieldtype = "Data";
					docfield.name = "status";
				}
			}
		}
		if (!docfield || docfield.report_hide) return;

		let title = __(docfield.label, null, docfield.parent);
		if (doctype !== this.doctype) {
			title += ` (${__(doctype)})`;
		}

		const editable =
			frappe.model.is_non_std_field(fieldname) &&
			!docfield.read_only &&
			!docfield.is_virtual;

		const align = (() => {
			const is_numeric = frappe.model.is_numeric_field(docfield);
			if (is_numeric) {
				return "right";
			}
			return docfield.fieldtype === "Date" ? "right" : "left";
		})();

		let id = fieldname;

		// child table column
		if (doctype !== this.doctype && fieldname !== "_aggregate_column") {
			id = `${doctype}:${fieldname}`;
		}

		let width = (docfield ? cint(docfield.width) : null) || null;
		if (this.report_doc) {
			// load the user saved column width
			let saved_column_widths = this.report_doc.json.column_widths || {};
			width = saved_column_widths[id] || width;
		}

		let compareFn = null;
		if (docfield.fieldtype === "Date") {
			compareFn = (cell, keyword) => {
				if (!cell.content) return null;
				if (keyword.length !== "YYYY-MM-DD".length) return null;

				const keywordValue = frappe.datetime.user_to_obj(keyword);
				const cellValue = frappe.datetime.str_to_obj(cell.content);
				return [+cellValue, +keywordValue];
			};
		}

		return {
			id: id,
			field: fieldname,
			name: title,
			content: title,
			docfield,
			width,
			editable,
			align,
			compareValue: compareFn,
			format: (value, row, column, data) => {
				let doc = null;
				if (Array.isArray(row)) {
					doc = row.reduce((acc, curr) => {
						if (!curr.column.docfield) return acc;
						acc[curr.column.docfield.fieldname] = curr.content;
						return acc;
					}, {});
				} else {
					doc = row;
				}

				return frappe.format(value, column.docfield, { always_show_decimals: true }, doc);
			},
		};
	}

	build_rows(data) {
		const out = data.map((d) => this.build_row(d));

		if (this.add_totals_row) {
			const totals = this.get_columns_totals(data);
			const totals_row = this.columns.map((col, i) => {
				return {
					name: __("Totals Row"),
					content: totals[col.id],
					format: (value) => {
						let formatted_value = frappe.format(
							value,
							col.docfield,
							{
								always_show_decimals: true,
							},
							data[0]
						);
						if (i === 0) {
							return this.format_total_cell(formatted_value, col);
						}
						return formatted_value;
					},
				};
			});

			out.push(totals_row);
		}
		return out;
	}

	format_total_cell(formatted_value, df) {
		let cell_value = __("Totals").bold();
		if (frappe.model.is_numeric_field(df.docfield)) {
			cell_value = `<span class="flex justify-between">
				${cell_value} ${$(formatted_value).text()}
			</span>`;
		}
		return cell_value;
	}

	build_row(d) {
		return this.columns.map((col) => {
			////
			if (col.field === "meta") {
				return {
					name: d.name,
					doctype: this.doctype,
					content: this.get_meta_html(d),
					editable: false,
				};
			}
			////
			if (col.docfield.parent !== this.doctype) {
				// child table field
				const cdt_field = (f) => `${col.docfield.parent}:${f}`;
				const name = d[cdt_field("name")];

				return {
					name: name,
					doctype: col.docfield.parent,
					content: d[cdt_field(col.field)] || d[col.field],
					editable: Boolean(name && this.is_editable(col.docfield, d)),
					format: (value) => {
						return frappe.format(
							value,
							col.docfield,
							{ always_show_decimals: true },
							d
						);
					},
				};
			}
			if (col.field === "docstatus" && !frappe.meta.has_field(this.doctype, "status")) {
				// get status from docstatus
				let status = frappe.get_indicator(d, this.doctype);
				if (status) {
					// get_indicator returns the dependent field's condition as the 3rd parameter
					let dependent_col = status[2]?.split(",")[0];
					// add status dependency column
					this.add_status_dependency_column(dependent_col, this.doctype);
					return {
						name: d.name,
						doctype: col.docfield.parent,
						content: status[0],
						editable: false,
					};
				} else {
					// no status values found
					this.remove_column_from_datatable(col);
				}
			} else if (col.field in d) {
				const value = d[col.field];
				return {
					name: d.name,
					doctype: col.docfield.parent,
					content: value,
					editable: this.is_editable(col.docfield, d),
				};
			}
			return {
				content: "",
			};
		});
	}

	get_checked_items(only_docnames) {
		const indexes = this.datatable.rowmanager.getCheckedRows();
		const items = indexes.map((i) => this.data[i]).filter((i) => i != undefined);

		if (only_docnames) {
			return items.map((d) => d.name);
		}

		return items;
	}

	clear_checked_items() {
		this.datatable.rowmanager.checkAll(false);
	}

	save_report(save_type) {
		const _save_report = (name) => {
			// callback
			const report_settings = {
				filters: this.filter_area.get(),
				fields: this.fields,
				order_by: this.sort_selector.get_sql_string(),
				add_totals_row: this.add_totals_row,
				////page_length: this.page_length,
				page_length: 100,
				column_widths: this.get_column_widths(),
				group_by: this.group_by_control.get_settings(),
				chart_args: this.get_chart_settings(),
			};

			return frappe.call({
				method: "frappe.desk.reportview.save_report",
				args: {
					name: name,
					doctype: this.doctype,
					report_settings: JSON.stringify(report_settings),
				},
				callback: (r) => {
					if (r.exc) {
						frappe.msgprint(__("Report was not saved (there were errors)"));
						return;
					}
					if (r.message != this.report_name) {
						// Rerender the reports dropdown,
						// so that this report is included in the dropdown as well.
						frappe.boot.user.all_reports[r.message] = {
							ref_doctype: this.doctype,
							report_type: "Report Builder",
							title: r.message,
						};

						frappe.set_route("List", this.doctype, "Report", r.message);
						return;
					}

					// update state
					this.report_doc.json = report_settings;
					this.set_dirty_state_for_custom_report();
				},
			});
		};

		if (this.report_name && save_type == "save") {
			_save_report(this.report_name);
		} else {
			frappe.prompt(
				{ fieldname: "name", label: __("New Report name"), reqd: 1, fieldtype: "Data" },
				(data) => {
					_save_report(data.name);
				},
				__("Save As")
			);
		}
	}

	delete_report() {
		return frappe.call({
			method: "frappe.desk.reportview.delete_report",
			args: { name: this.report_name },
			callback(response) {
				if (response.exc) return;
				window.history.back();
			},
		});
	}

	get_column_widths() {
		if (this.datatable) {
			return this.datatable.datamanager.getColumns(true).reduce((acc, curr) => {
				acc[curr.id] = parseInt(curr.width);
				return acc;
			}, {});
		}

		return {};
	}

	get_report_doc() {
		return new Promise((resolve) => {
			frappe.model.with_doc("Report", this.report_name, () => {
				resolve(frappe.get_doc("Report", this.report_name));
			});
		});
	}

	get_filters_html_for_print() {
		const filters = this.filter_area.get();

		return (
			`<h5>${__("Filters:")}</h5>` +
			filters
				.map((f) => {
					const [doctype, fieldname, condition, value] = f;
					const docfield = frappe.meta.get_docfield(doctype, fieldname);
					const label = `<b>${__(frappe.meta.get_label(doctype, fieldname))}</b>`;
					switch (condition) {
						case "=":
							return __("{0} is equal to {1}", [
								label,
								frappe.format(value, docfield),
							]);
						case "!=":
							return __("{0} is not equal to {1}", [
								__(label),
								frappe.format(value, docfield),
							]);
						case ">":
							return __("{0} is greater than {1}", [
								__(label),
								frappe.format(value, docfield),
							]);
						case "<":
							return __("{0} is less than {1}", [
								__(label),
								frappe.format(value, docfield),
							]);
						case ">=":
							return __("{0} is greater than or equal to {1}", [
								__(label),
								frappe.format(value, docfield),
							]);
						case "<=":
							return __("{0} is less than or equal to {1}", [
								__(label),
								frappe.format(value, docfield),
							]);
						case "Between":
							return __("{0} is between {1} and {2}", [
								__(label),
								frappe.format(value[0], docfield),
								frappe.format(value[1], docfield),
							]);
						case "Timespan":
							return __("{0} is within {1}", [__(label), __(value)]);
						case "in":
							return __("{0} is one of {1}", [
								__(label),
								frappe.utils.comma_or(
									value.map((v) => frappe.format(v, docfield))
								),
							]);
						case "not in":
							return __("{0} is not one of {1}", [
								__(label),
								frappe.utils.comma_or(
									value.map((v) => frappe.format(v, docfield))
								),
							]);
						case "like":
							return __("{0} is like {1}", [__(label), value]);
						case "not like":
							return __("{0} is not like {1}", [__(label), value]);
						case "is":
							return value === "set"
								? __("{0} is set", [__(label)])
								: __("{0} is not set", [__(label)]);
						default:
							return null;
					}
				})
				.filter(Boolean)
				.join("<br>")
		);
	}

	get_columns_totals(data) {
		if (!this.add_totals_row) {
			return [];
		}

		const row_totals = {};

		this.columns.forEach((col, i) => {
			const totals = data.reduce((totals, d) => {
				if (col.id in d && frappe.model.is_numeric_field(col.docfield)) {
					totals += flt(d[col.id]);
					return totals;
				}
			}, 0);

			row_totals[col.id] = totals;
		});

		return row_totals;
	}

	report_menu_items() {
		let items = [
			{
				label: __("Show Totals"),
				action: () => {
					this.add_totals_row = !this.add_totals_row;
					this.save_view_user_settings({
						add_totals_row: this.add_totals_row,
					});
					this.datatable.refresh(this.get_data(this.data));
				},
			},
			{
				label: __("Print"),
				action: () => {
					// prepare rows in their current state, sorted and filtered
					const rows_in_order = this.datatable.datamanager.rowViewOrder
						.map((index) => {
							if (this.datatable.bodyRenderer.visibleRowIndices.includes(index)) {
								return this.data[index];
							}
						})
						.filter(Boolean);

					if (this.add_totals_row) {
						const total_data = this.get_columns_totals(this.data);

						total_data["name"] = __("Total");
						total_data.is_total_row = true;
						rows_in_order.push(total_data);
					}

					frappe.ui.get_print_settings(false, (print_settings) => {
						var title = this.report_name || __(this.doctype);
						frappe.render_grid({
							title: title,
							subtitle: this.get_filters_html_for_print(),
							print_settings: print_settings,
							columns: this.columns,
							data: rows_in_order,
							can_use_smaller_font: 1,
						});
					});
				},
			},
			{
				label: __("Toggle Chart"),
				action: () => this.toggle_charts(),
			},
			{
				label: __("Toggle Sidebar"),
				action: () => this.toggle_side_bar(),
				shortcut: "Ctrl+K",
			},
			{
				label: __("Pick Columns"),
				action: () => {
					const d = new frappe.ui.Dialog({
						title: __("Pick Columns"),
						fields: this.get_dialog_fields(),
						primary_action: (values) => {
							// doctype fields
							let fields = values[this.doctype].map((f) => [f, this.doctype]);
							delete values[this.doctype];

							// child table fields
							for (let cdt in values) {
								fields = fields.concat(values[cdt].map((f) => [f, cdt]));
							}

							// always keep name (ID) column
							this.fields = [["name", this.doctype], ...fields];

							this.fields.map((f) => this.add_currency_column(f[0], f[1]));

							////
							this.save_column_order_and_widths();
							////

							this.reorder_fields();
							this.build_fields();
							this.setup_columns();

							this.datatable.destroy();
							this.datatable = null;
							this.refresh();

							d.hide();
						},
					});

					d.$body.prepend(`
						<div class="columns-search">
							<input type="text" placeholder="${__(
								"Search"
							)}" data-element="search" class="form-control input-xs">
						</div>
					`);

					frappe.utils.setup_search(d.$body, ".unit-checkbox", ".label-area");
					d.show();
				},
			},
		];

		if (frappe.model.can_export(this.doctype)) {
			items.push({
				label: __("Export"),
				action: () => {
					const args = this.get_args();
					const selected_items = this.get_checked_items(true);

<<<<<<< HEAD
					let extra_fields = null;
=======
					let extra_fields = [];
>>>>>>> 20a7f6ba
					if (this.list_view_settings.disable_count) {
						extra_fields = [
							{
								fieldtype: "Check",
								fieldname: "export_all_rows",
								label: __("Export all matching rows?"),
							},
						];
					} else if (
						this.total_count > (this.count_without_children || args.page_length)
					) {
						extra_fields = [
							{
								fieldtype: "Check",
								fieldname: "export_all_rows",
								label: __("Export all {0} rows?", [`<b>${this.total_count}</b>`]),
							},
						];
					}
					if (frappe.boot.lang !== "en") {
						extra_fields.push({
							fieldtype: "Check",
							fieldname: "translate_values",
							label: __("Translate values"),
							default: 1,
						});
					}

					const d = frappe.report_utils.get_export_dialog(
						__(this.doctype),
						extra_fields,
						(data) => {
							args.cmd = "frappe.desk.reportview.export_query";
							args.file_format_type = data.file_format;
							args.title = this.report_name || this.doctype;
							args.translate_values = data.translate_values;

							if (data.file_format == "CSV") {
								args.csv_delimiter = data.csv_delimiter;
								args.csv_quoting = data.csv_quoting;
							}

							if (this.add_totals_row) {
								args.add_totals_row = 1;
							}

							if (selected_items.length > 0) {
								args.selected_items = selected_items;
							}

							if (!data.export_all_rows) {
								args.start = 0;
								args.page_length = this.data.length;
							} else {
								delete args.start;
								delete args.page_length;
							}

							open_url_post(frappe.request.url, args);

							d.hide();
						}
					);

					d.show();
				},
			});
		}

		items.push({
			label: __("Setup Auto Email"),
			action: () => {
				if (this.report_name) {
					frappe.set_route("List", "Auto Email Report", { report: this.report_name });
				} else {
					frappe.msgprint(__("Please save the report first"));
				}
			},
		});

		const can_edit_or_delete = (action) => {
			const method = action == "delete" ? "can_delete" : "can_write";
			return (
				this.report_doc &&
				this.report_doc.is_standard !== "Yes" &&
				(frappe.model[method]("Report") || this.report_doc.owner === frappe.session.user)
			);
		};

		// A user with role Report Manager or Report Owner can save
		if (can_edit_or_delete()) {
			items.push({
				label: __("Save"),
				action: () => this.save_report("save"),
			});
		}

		// anyone can save as
		items.push({
			label: __("Save As"),
			action: () => this.save_report("save_as"),
		});

		// A user with role Report Manager or Report Owner can delete
		if (can_edit_or_delete("delete")) {
			items.push({
				label: __("Delete"),
				action: () =>
					frappe.confirm("Are you sure you want to delete this report?", () =>
						this.delete_report()
					),
				shortcut: "Shift+Ctrl+D",
			});
		}

		// user permissions
		if (this.report_name && frappe.user.has_role("System Manager")) {
			items.push({
				label: __("User Permissions"),
				action: () => {
					const args = {
						doctype: "Report",
						name: this.report_name,
					};
					frappe.set_route("List", "User Permission", args);
				},
			});
		}

		if (frappe.user.has_role("System Manager")) {
			if (this.get_view_settings) {
				items.push(this.get_view_settings());
			}
		}

		return items.map((i) => Object.assign(i, { standard: true }));
	}

	get_search_params() {
		let search_params = super.get_search_params();
		let config = this.group_by_control.get_settings();
		if (config) {
			search_params.append(
				"_group_by",
				JSON.stringify([config.group_by, config.aggregate_on, config.aggregate_function])
			);
		}
		return search_params;
	}

	parse_filters_from_route_options() {
		if (frappe.route_options?._group_by) {
			try {
				let config = JSON.parse(frappe.route_options._group_by);
				this.group_by_control.apply_settings({
					group_by: config[0],
					aggregate_on: config[1],
					aggregate_function: config[2],
				});
				delete frappe.route_options["_group_by"];
			} catch (e) {
				console.warn("Failed to parse group by from URL", e);
			}
		}

		return super.parse_filters_from_route_options();
	}
};<|MERGE_RESOLUTION|>--- conflicted
+++ resolved
@@ -498,7 +498,6 @@
 		this.setup_datatable(this.data);
 	}
 
-<<<<<<< HEAD
 	////
 	render_count() {
 		if (this.list_view_settings?.disable_count) {
@@ -526,15 +525,6 @@
 				.addClass("text-muted list-count")
 				.prependTo(this.$paging_area.find(".level-right"));
 		}
-=======
-	get_count_element() {
-		let $count = this.$paging_area.find(".list-count");
-		if (!$count.length) {
-			$count = $("<span>")
-				.addClass("text-muted list-count")
-				.prependTo(this.$paging_area.find(".level-right"));
-		}
->>>>>>> 20a7f6ba
 		return $count;
 	}
 
@@ -2161,17 +2151,23 @@
 					const args = this.get_args();
 					const selected_items = this.get_checked_items(true);
 
-<<<<<<< HEAD
-					let extra_fields = null;
-=======
 					let extra_fields = [];
->>>>>>> 20a7f6ba
 					if (this.list_view_settings.disable_count) {
 						extra_fields = [
 							{
 								fieldtype: "Check",
 								fieldname: "export_all_rows",
 								label: __("Export all matching rows?"),
+							},
+						];
+					} else if (
+						this.total_count > (this.count_without_children || args.page_length)
+					) {
+						extra_fields = [
+							{
+								fieldtype: "Check",
+								fieldname: "export_all_rows",
+								label: __("Export all {0} rows?", [`<b>${this.total_count}</b>`]),
 							},
 						];
 					} else if (
