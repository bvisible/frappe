--- conflicted
+++ resolved
@@ -523,13 +523,13 @@
 		}
 
 		this.clear_page_actions();
-		if (current_page.is_editable) {
+		// need to add option for icons in inner buttons as well
+		if (this.has_create_access) {
 			this.body.find(".btn-edit-workspace").removeClass("hide");
 		} else {
 			this.body.find(".btn-edit-workspace").addClass("hide");
 		}
 
-<<<<<<< HEAD
 		if(frappe.session.user == "Administrator") { //// added if condition
 			this.page.set_secondary_action(
 				__("Edit"),
@@ -553,14 +553,6 @@
 				this.initialize_new_page();
 			});
 		}////
-=======
-		// need to add option for icons in inner buttons as well
-		if (this.has_create_access) {
-			this.body.find(".btn-new-workspace").removeClass("hide");
-		} else {
-			this.body.find(".btn-new-workspace").addClass("hide");
-		}
->>>>>>> 20a7f6ba
 	}
 
 	initialize_editorjs_undo() {
