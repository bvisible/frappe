--- conflicted
+++ resolved
@@ -394,20 +394,6 @@
 
 		this.clear_page_actions();
 
-<<<<<<< HEAD
-		////
-		if (frappe.session.user_fullname == "Administrator") {
-			this.page.set_secondary_action(__("Edit"), async () => {
-				if (!this.editor || !this.editor.readOnly) return;
-				this.is_read_only = false;
-				await this.editor.readOnly.toggle();
-				this.editor.isReady.then(() => {
-					this.initialize_editorjs_undo();
-					this.setup_customization_buttons(current_page);
-					this.show_sidebar_actions();
-					this.make_blocks_sortable();
-				});
-=======
 		this.page.set_secondary_action(__("Edit"), async () => {
 			if (!this.editor || !this.editor.readOnly) return;
 			this.is_read_only = false;
@@ -418,14 +404,12 @@
 				this.setup_customization_buttons(current_page);
 				this.show_sidebar_actions();
 				this.make_blocks_sortable();
->>>>>>> 565ee374
 			});
-
-			this.page.add_inner_button(__("Create Workspace"), () => {
-				this.initialize_new_page();
-			});
-		}
-		////
+		});
+
+		this.page.add_inner_button(__("Create Workspace"), () => {
+			this.initialize_new_page();
+		});
 	}
 
 	initialize_editorjs_undo() {
