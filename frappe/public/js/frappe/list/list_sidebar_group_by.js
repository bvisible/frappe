
frappe.provide('frappe.views');

frappe.views.ListGroupBy = class ListGroupBy {
	constructor(opts) {
		$.extend(this, opts);
		this.make_wrapper();

		this.user_settings = frappe.get_user_settings(this.doctype);
		this.group_by_fields = ['assigned_to', 'owner'];
		if(this.user_settings.group_by_fields) {
			this.group_by_fields = this.group_by_fields.concat(this.user_settings.group_by_fields);
		}
		this.render_group_by_items();
		this.make_group_by_fields_modal();
		this.setup_dropdown();
		this.setup_filter_by();
	}

	make_group_by_fields_modal() {
		let d = new frappe.ui.Dialog ({
			title: __("Select Filters"),
			fields: this.get_group_by_dropdown_fields()
		});
		d.set_primary_action("Save", ({ group_by_fields }) => {
			frappe.model.user_settings.save(this.doctype, 'group_by_fields', group_by_fields || null);
			this.group_by_fields = group_by_fields ? ['assigned_to', 'owner', ...group_by_fields] : ['assigned_to', 'owner'];
			this.render_group_by_items();
			d.hide();
		});

		this.page.sidebar.find(".add-list-group-by a ").on("click", () => {
			d.show();
		});
	}

	make_wrapper() {
		this.$wrapper = this.sidebar.sidebar.find('.list-group-by');
		let html = `
			<li class="list-sidebar-label">
				${__('Filter By')}
			</li>
			<div class="list-group-by-fields">
			</div>
			<li class="add-list-group-by list-link">
				<a class="add-group-by hidden-xs text-muted">
					${__("Add Fields")} <i class="octicon octicon-plus" style="margin-left: 2px;"></i>
				</a>
			</li>
		`;
		this.$wrapper.html(html);
	}

	render_group_by_items() {
		let get_item_html = (fieldname) => {
			let label;
			let fieldtype;
			if (fieldname === 'assigned_to') {
				label = __('Assigned To');
			} else if (fieldname === 'owner') {
				label = __('Created By');
			} else {
				label = frappe.meta.get_label(this.doctype, fieldname);
				fieldtype = frappe.meta.get_docfield(this.doctype, fieldname).fieldtype;
			}

			return `<li class="group-by-field list-link">
				<div class="btn-group">
					<a class = "dropdown-toggle" data-toggle="dropdown" aria-haspopup="true" aria-expanded="false"
<<<<<<< HEAD
					data-label="${label}" data-fieldname="${fieldname}" href="#" onclick="return false;">
						${__(label)} <span class="caret"></span>
=======
					data-label="${label}" data-fieldname="${fieldname}" data-fieldtype="${fieldtype}"
					href="#" onclick="return false;">
						${__(label)}<span class="caret"></span>
>>>>>>> 10c72246
					</a>
					<ul class="dropdown-menu group-by-dropdown" role="menu">
						<li><div class="list-loading text-center group-by-loading text-muted">
							${__("Loading...")}
							</div>
						</li>
					</ul>
				</div>
			</li>`;
		};
		let html = this.group_by_fields.map(get_item_html).join('');
		this.$wrapper.find('.list-group-by-fields').html(html);
	}

	setup_dropdown() {
		this.$wrapper.on('click', '.group-by-field', (e)=> {
			let dropdown = $(e.currentTarget).find('.group-by-dropdown');
			let fieldname = $(e.currentTarget).find('a').attr('data-fieldname');
			let fieldtype = $(e.currentTarget).find('a').attr('data-fieldtype');
			this.get_group_by_count(fieldname).then(field_count_list => {
				if (field_count_list.length) {
					this.render_dropdown_items(field_count_list, fieldtype, dropdown);
					this.sidebar.setup_dropdown_search(dropdown, '.group-by-value');
				} else {
					dropdown.find('.group-by-loading').html(`${__("No filters found")}`);
				}
			});
		});
	}

	get_group_by_dropdown_fields() {
		let group_by_fields = [];
		let fields = this.list_view.meta.fields.filter((f)=> ["Select", "Link", "Data", "Int", "Check"].includes(f.fieldtype));
		group_by_fields.push({
			label: __(this.doctype),
			fieldname: 'group_by_fields',
			fieldtype: 'MultiCheck',
			columns: 2,
			options: fields
				.map(df => ({
					label: __(df.label),
					value: df.fieldname,
					checked: this.group_by_fields.includes(df.fieldname)
				}))
		});
		return group_by_fields;
	}

	get_group_by_count(field) {
		let current_filters = this.list_view.get_filters_for_args();

		// remove filter of the current field
		current_filters =
			current_filters.filter((f_arr) => !f_arr.includes(field === 'assigned_to' ? '_assign': field));

		let args =  {
			doctype: this.doctype,
			current_filters: current_filters,
			field: field,
		};


		return frappe.call('frappe.desk.listview.get_group_by_count', args).then((r) => {
			let field_counts = r.message || [];
			field_counts = field_counts.filter(f => f.count !== 0);
			let current_user = field_counts.find(f => f.name === frappe.session.user);
			field_counts = field_counts.filter(f => !['Guest', 'Administrator', frappe.session.user].includes(f.name));
			// Set frappe.session.user on top of the list
			if (current_user) field_counts.unshift(current_user);
			return field_counts;
		});
	}

	render_dropdown_items(fields, fieldtype, dropdown) {
		let get_dropdown_html = (field) => {
			let label = field.name == null ? __('Not Specified') : field.name;
			if (label === frappe.session.user) {
				label = __('Me');
			} else if (fieldtype && fieldtype == 'Check') {
				label = label == '0'? __('No'): __('Yes');
			}
			let value = field.name == null ? '' : encodeURIComponent(field.name);

			return `<li class="group-by-item" data-value="${value}">
				<a class="badge-hover" href="#" onclick="return false;">
					<span class="group-by-value" data-name="${field.name}">${label}</span>
					<span class="badge pull-right group-by-count">${field.count}</span>
				</a>
			</li>`;
		};
		let standard_html = `
			<div class="dropdown-search">
				<input type="text" placeholder="${__('Search')}" class="form-control dropdown-search-input input-xs">
			</div>
		`;

		let dropdown_html = standard_html + fields.map(get_dropdown_html).join('');
		dropdown.html(dropdown_html);
	}

	setup_filter_by() {
		this.$wrapper.on('click', '.group-by-item', (e) => {
			let $target = $(e.currentTarget);
			let fieldname = $target.parents('.group-by-field').find('a').data('fieldname');
			let value = typeof $target.data('value') === 'string'
				? decodeURIComponent($target.data('value').trim())
				: $target.data('value');
			fieldname = fieldname === 'assigned_to' ? '_assign': fieldname;

			return this.list_view.filter_area.remove(fieldname)
				.then(() => {
					let operator = '=';
					if (value === '') {
						operator = 'is';
						value = 'not set';
					}
					if (fieldname === '_assign') {
						operator = 'like';
						value = `%${value}%`;
					}

					return this.list_view.filter_area.add(this.doctype, fieldname, operator, value);
				});
		});
	}

};<|MERGE_RESOLUTION|>--- conflicted
+++ resolved
@@ -67,14 +67,9 @@
 			return `<li class="group-by-field list-link">
 				<div class="btn-group">
 					<a class = "dropdown-toggle" data-toggle="dropdown" aria-haspopup="true" aria-expanded="false"
-<<<<<<< HEAD
-					data-label="${label}" data-fieldname="${fieldname}" href="#" onclick="return false;">
-						${__(label)} <span class="caret"></span>
-=======
 					data-label="${label}" data-fieldname="${fieldname}" data-fieldtype="${fieldtype}"
 					href="#" onclick="return false;">
 						${__(label)}<span class="caret"></span>
->>>>>>> 10c72246
 					</a>
 					<ul class="dropdown-menu group-by-dropdown" role="menu">
 						<li><div class="list-loading text-center group-by-loading text-muted">
