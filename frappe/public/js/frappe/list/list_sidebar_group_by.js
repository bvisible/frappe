--- conflicted
+++ resolved
@@ -24,8 +24,7 @@
 			fields: this.get_group_by_dropdown_fields(),
 		});
 
-<<<<<<< HEAD
-		d.set_primary_action('Save', ({ group_by_fields }) => {
+		d.set_primary_action(__("Save"), ({ group_by_fields }) => {
 			frappe.model.user_settings.save(
 				this.doctype,
 				'group_by_fields',
@@ -34,11 +33,6 @@
 			this.group_by_fields = group_by_fields
 				? ['assigned_to', 'owner', ...group_by_fields]
 				: ['assigned_to', 'owner'];
-=======
-		d.set_primary_action(__("Save"), ({ group_by_fields }) => {
-			frappe.model.user_settings.save(this.doctype, 'group_by_fields', group_by_fields || null);
-			this.group_by_fields = group_by_fields ? ['assigned_to', 'owner', ...group_by_fields] : ['assigned_to', 'owner'];
->>>>>>> 2b01fb09
 			this.render_group_by_items();
 			this.setup_dropdown();
 			d.hide();
