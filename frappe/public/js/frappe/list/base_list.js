frappe.provide("frappe.views");

frappe.views.BaseList = class BaseList {
	constructor(opts) {
		Object.assign(this, opts);
	}

	show() {
		return frappe.run_serially([
			() => this.show_skeleton(),
			() => this.fetch_meta(),
			() => this.hide_skeleton(),
			() => this.check_permissions(),
			() => this.init(),
			() => this.before_refresh(),
			() => this.refresh(),
		]);
	}

	init() {
		if (this.init_promise) return this.init_promise;

		let tasks = [
			this.setup_defaults,
			this.set_stats,
			this.setup_fields,
			// make view
			this.setup_page,
			this.setup_side_bar,
			this.setup_main_section,
			this.setup_view,
			this.setup_view_menu,
		].map((fn) => fn.bind(this));

		this.init_promise = frappe.run_serially(tasks);
		return this.init_promise;
	}

	setup_defaults() {
		this.page_name = frappe.get_route_str();
		this.page_title = this.page_title || frappe.router.doctype_layout || __(this.doctype);
		this.meta = frappe.get_meta(this.doctype);
		this.settings = frappe.listview_settings[this.doctype] || {};
		this.user_settings = frappe.get_user_settings(this.doctype);

		this.start = 0;
		////this.page_length = frappe.is_large_screen() ? 100 : 20;
		this.page_length = 100;
		this.data = [];
		this.method = "frappe.desk.reportview.get";

		this.can_create = frappe.model.can_create(this.doctype);
		this.can_write = frappe.model.can_write(this.doctype);

		this.fields = [];
		this.filters = [];
		this.sort_by = this.meta.sort_field || "modified";
		this.sort_order = this.meta.sort_order || "desc";

		// Setup buttons
		this.primary_action = null;
		this.secondary_action = null;

		this.menu_items = [
			{
				label: __("Refresh"),
				action: () => this.refresh(),
				class: "visible-xs",
			},
		];
	}

	get_list_view_settings() {
		return frappe
			.call("frappe.desk.listview.get_list_settings", {
				doctype: this.doctype,
			})
			.then((doc) => (this.list_view_settings = doc.message || {}));
	}

	async setup_fields() {
		await this.set_fields();
		this.build_fields();
	}

	async set_fields() {
		let fields = [].concat(frappe.model.std_fields_list, this.meta.title_field);

		fields.forEach((f) => this._add_field(f));
	}

	get_fields_in_list_view() {
		return this.meta.fields.filter((df) => {
			return (
				(frappe.model.is_value_type(df.fieldtype) &&
					df.in_list_view &&
					frappe.perm.has_perm(this.doctype, df.permlevel, "read")) ||
				(df.fieldtype === "Currency" && df.options && !df.options.includes(":")) ||
				df.fieldname === "status"
			);
		});
	}

	build_fields() {
		// fill in missing doctype
		this.fields = this.fields.map((f) => {
			if (typeof f === "string") {
				f = [f, this.doctype];
			}
			return f;
		});
		// remove null or undefined values
		this.fields = this.fields.filter(Boolean);
		//de-duplicate
		this.fields = this.fields.uniqBy((f) => f[0] + f[1]);
	}

	_add_field(fieldname, doctype) {
		if (!fieldname) return;

		if (!doctype) doctype = this.doctype;

		if (typeof fieldname === "object") {
			// df is passed
			const df = fieldname;
			fieldname = df.fieldname;
			doctype = df.parent || doctype;
		}

		if (!this.fields) this.fields = [];
		const is_valid_field =
			frappe.model.std_fields_list.includes(fieldname) ||
			frappe.meta.has_field(doctype, fieldname) ||
			fieldname === "_seen";

		let is_virtual = this.meta.fields.find((df) => df.fieldname == fieldname)?.is_virtual;

		if (!is_valid_field || is_virtual) {
			return;
		}

		this.fields.push([fieldname, doctype]);
	}

	set_stats() {
		this.stats = ["_user_tags"];
		// add workflow field (as priority)
		this.workflow_state_fieldname = frappe.workflow.get_state_fieldname(this.doctype);
		if (this.workflow_state_fieldname) {
			if (!frappe.workflow.workflows[this.doctype]["override_status"]) {
				this._add_field(this.workflow_state_fieldname);
			}
			this.stats.push(this.workflow_state_fieldname);
		}
	}

	fetch_meta() {
		return frappe.model.with_doctype(this.doctype);
	}

	show_skeleton() {}

	hide_skeleton() {}

	check_permissions() {
		return true;
	}

	setup_page() {
		this.page = this.parent.page;
		this.$page = $(this.parent);
		!this.hide_card_layout && this.page.main.addClass("frappe-card");
		this.page.page_form.removeClass("row").addClass("flex");
		this.hide_page_form && this.page.page_form.hide();
		this.hide_sidebar && this.$page.addClass("no-list-sidebar");
		this.setup_page_head();
	}

	setup_page_head() {
		this.set_title();
		this.set_menu_items();
		this.set_breadcrumbs();
	}

	set_title() {
		this.page.set_title(this.page_title, null, true, "", this.meta?.description);
	}

	setup_view_menu() {
		if (frappe.boot.desk_settings.view_switcher && !this.meta.force_re_route_to_default_view) {
			const icon_map = {
				Image: "image-view",
				List: "list",
				Report: "small-file",
				Calendar: "calendar",
				Gantt: "gantt",
				Kanban: "kanban",
				Dashboard: "dashboard",
				Map: "map",
			};

			const label_map = {
				List: __("List View"),
				Report: __("Report View"),
				Dashboard: __("Dashboard View"),
				Gantt: __("Gantt View"),
				Kanban: __("Kanban View"),
				Calendar: __("Calendar View"),
				Image: __("Image View"),
				Inbox: __("Inbox View"),
				Tree: __("Tree View"),
				Map: __("Map View"),
			};

			this.views_menu = this.page.add_custom_button_group(
				label_map[this.view_name] || label_map["List"],
				icon_map[this.view_name] || "list"
			);
			this.views_list = new frappe.views.ListViewSelect({
				doctype: this.doctype,
				parent: this.views_menu,
				page: this.page,
				list_view: this,
				sidebar: this.list_sidebar,
				icon_map: icon_map,
				label_map: label_map,
			});
		}
	}

	set_default_secondary_action() {
		if (this.secondary_action) {
			const $secondary_action = this.page.set_secondary_action(
				this.secondary_action.label,
				this.secondary_action.action,
				this.secondary_action.icon
			);
			if (!this.secondary_action.icon) {
				$secondary_action.addClass("hidden-xs");
			} else if (!this.secondary_action.label) {
				$secondary_action.addClass("visible-xs");
			}
		} else {
			this.refresh_button = this.page.add_action_icon(
				"es-line-reload",
				() => {
					this.refresh();
				},
				"",
				__("Reload List")
			);
		}
	}

	set_menu_items() {
		this.set_default_secondary_action();

		this.menu_items &&
			this.menu_items.map((item) => {
				if (item.condition && item.condition() === false) {
					return;
				}
				const $item = this.page.add_menu_item(
					item.label,
					item.action,
					item.standard,
					item.shortcut
				);
				if (item.class) {
					$item && $item.addClass(item.class);
				}
			});
	}

	set_breadcrumbs() {
		frappe.breadcrumbs.add(this.meta.module, this.doctype);
	}

	setup_side_bar() {
		if (this.hide_sidebar || !frappe.boot.desk_settings.list_sidebar) return;
		this.list_sidebar = new frappe.views.ListSidebar({
			doctype: this.doctype,
			stats: this.stats,
			parent: this.$page.find(".layout-side-section"),
			page: this.page,
			list_view: this,
		});
	}

	toggle_side_bar(show) {
		let show_sidebar = show || JSON.parse(localStorage.show_sidebar || "true");
		show_sidebar = !show_sidebar;
		localStorage.show_sidebar = show_sidebar;
		this.show_or_hide_sidebar();
		$(document.body).trigger("toggleListSidebar");
	}

	show_or_hide_sidebar() {
		let show_sidebar = JSON.parse(localStorage.show_sidebar || "true");
		$(document.body).toggleClass("no-list-sidebar", !show_sidebar);
	}

	setup_main_section() {
		return frappe.run_serially(
			[
				this.setup_list_wrapper,
				this.show_or_hide_sidebar,
				this.setup_filter_area,
				this.setup_sort_selector,
				this.setup_result_area,
				this.setup_no_result_area,
				this.setup_freeze_area,
				this.setup_paging_area,
			].map((fn) => fn.bind(this))
		);
	}

	setup_list_wrapper() {
		this.$frappe_list = $('<div class="frappe-list">').appendTo(this.page.main);
	}

	setup_filter_area() {
		if (this.hide_filters) return;
		this.filter_area = new FilterArea(this);

		if (this.filters && this.filters.length > 0) {
			return this.filter_area.set(this.filters).catch(() => {
				this.filter_area.clear(false);
			});
		}
	}

	setup_sort_selector() {
		if (this.hide_sort_selector) return;
		this.sort_selector = new frappe.ui.SortSelector({
			parent: this.$filter_section,
			doctype: this.doctype,
			args: {
				sort_by: this.sort_by,
				sort_order: this.sort_order,
			},
			onchange: this.on_sort_change.bind(this),
		});
	}

	on_sort_change() {
		this.refresh();
	}

	setup_result_area() {
		this.$result = $(`<div class="result">`);
		this.$frappe_list.append(this.$result);
	}

	setup_no_result_area() {
		this.$no_result = $(`
			<div class="no-result text-muted flex justify-center align-center">
				${this.get_no_result_message()}
			</div>
		`).hide();
		this.$frappe_list.append(this.$no_result);
	}

	setup_freeze_area() {
		this.$freeze = $('<div class="freeze"></div>').hide();
		this.$frappe_list.append(this.$freeze);
	}

	get_no_result_message() {
		return __("Nothing to show");
	}

	setup_paging_area() {
		const paging_values = [20, 100, 500, 2500];
		this.$paging_area = $(
			`<div class="list-paging-area level">
				<div class="level-left">
					<div class="btn-group">
						${paging_values
							.map(
								(value) => `
							<button type="button" class="btn btn-default btn-sm btn-paging"
								data-value="${value}">
								${value}
							</button>
						`
							)
							.join("")}
					</div>
				</div>
				<div class="level-right">
					<button class="btn btn-default btn-more btn-sm">
						${__("Load More")}
					</button>
				</div>
			</div>`
		).hide();
		this.$frappe_list.append(this.$paging_area);

		// set default paging btn active
		this.$paging_area
			.find(`.btn-paging[data-value="${this.page_length}"]`)
			.addClass("btn-info");

		this.$paging_area.on("click", ".btn-paging", (e) => {
			const $this = $(e.currentTarget);

			// set active button
			this.$paging_area.find(".btn-paging").removeClass("btn-info");
			$this.addClass("btn-info");

<<<<<<< HEAD
				this.start = 0;
				this.page_length = this.selected_page_count = $this.data().value;
			} else if ($this.is(".btn-more")) {
				this.start = this.start + this.page_length;
				//// up 20 => 100
				this.page_length = this.selected_page_count || 100;
			}
=======
			this.start = 0;
			this.page_length = this.selected_page_count = $this.data().value;

			this.refresh();
		});

		this.$paging_area.on("click", ".btn-more", (e) => {
			this.start += this.page_length;
			this.page_length = this.selected_page_count || 20;
>>>>>>> 20a7f6ba
			this.refresh();
		});
	}

	get_fields() {
		// convert [fieldname, Doctype] => tabDoctype.fieldname
		return this.fields.map((f) => frappe.model.get_full_column_name(f[0], f[1]));
	}

	get_group_by() {
		let name_field = this.fields && this.fields.find((f) => f[0] == "name");
		if (name_field) {
			return frappe.model.get_full_column_name(name_field[0], name_field[1]);
		}
		return null;
	}

	setup_view() {
		// for child classes
	}

	get_filter_value(fieldname) {
		const filter = this.get_filters_for_args().filter((f) => f[1] == fieldname)[0];
		if (!filter) return;
		return (
			{
				like: filter[3]?.replace(/^%?|%$/g, ""),
				"not set": null,
			}[filter[2]] || filter[3]
		);
	}

	get_filters_for_args() {
		// filters might have a fifth param called hidden,
		// we don't want to pass that server side
		return this.filter_area ? this.filter_area.get().map((filter) => filter.slice(0, 4)) : [];
	}

	get_args() {
		let filters = this.get_filters_for_args();
		let group_by = this.get_group_by();
		let group_by_required =
			Array.isArray(filters) &&
			filters.some((filter) => {
				return filter[0] !== this.doctype;
			});
		return {
			doctype: this.doctype,
			fields: this.get_fields(),
			filters,
			order_by: this.sort_selector && this.sort_selector.get_sql_string(),
			start: this.start,
			page_length: this.page_length,
			view: this.view,
			group_by: group_by_required ? group_by : null,
		};
	}

	get_call_args() {
		const args = this.get_args();
		return {
			method: this.method,
			args: args,
			freeze: this.freeze_on_refresh || false,
			freeze_message: this.freeze_message || __("Loading") + "...",
		};
	}

	before_refresh() {
		// modify args here just before making the request
		// see list_view.js
	}

	refresh() {
		let args = this.get_call_args();
		if (this.no_change(args)) {
			// console.log('throttled');
			return Promise.resolve();
		}
		this.freeze(true);
		// fetch data from server
		return frappe.call(args).then((r) => {
			// render
			this.prepare_data(r);
			this.toggle_result_area();
			this.before_render();
			this.render();
			this.after_render();
			this.freeze(false);
			this.reset_defaults();
			if (this.settings.refresh) {
				this.settings.refresh(this);
			}
		});
	}

	no_change(args) {
		// returns true if arguments are same for the last 3 seconds
		// this helps in throttling if called from various sources
		if (this.last_args && JSON.stringify(args) === this.last_args) {
			return true;
		}
		this.last_args = JSON.stringify(args);
		setTimeout(() => {
			this.last_args = null;
		}, 3000);
		return false;
	}

	prepare_data(r) {
		let data = r.message || {};

		// extract user_info for assignments
		Object.assign(frappe.boot.user_info, data.user_info);
		delete data.user_info;

		data = !Array.isArray(data) ? frappe.utils.dict(data.keys, data.values) : data;

		if (this.start === 0) {
			this.data = data;
		} else {
			this.data = this.data.concat(data);
		}

		this.data = this.data.uniqBy((d) => d.name);
	}

	reset_defaults() {
		this.page_length = this.page_length + this.start;
		this.start = 0;
	}

	freeze() {
		// show a freeze message while data is loading
	}

	before_render() {}

	after_render() {}

	render() {
		// for child classes
	}

	on_filter_change() {
		// fired when filters are added or removed
	}

	toggle_result_area() {
		this.$result.toggle(this.data.length > 0);
		this.$paging_area.toggle(this.data.length > 0);
		this.$no_result.toggle(this.data.length == 0);

		const show_more = this.start + this.page_length <= this.data.length;
		this.$paging_area.find(".btn-more").toggle(show_more);
	}

	call_for_selected_items(method, args = {}) {
		args.names = this.get_checked_items(true);

		frappe.call({
			method: method,
			args: args,
			freeze: true,
			callback: (r) => {
				if (!r.exc) {
					this.refresh();
				}
			},
		});
	}
};

class FilterArea {
	constructor(list_view) {
		this.list_view = list_view;
		this.list_view.page.page_form.append(`<div class="standard-filter-section flex"></div>`);

		const filter_area = this.list_view.hide_page_form
			? this.list_view.page.custom_actions
			: this.list_view.page.page_form;

		this.list_view.$filter_section = $('<div class="filter-section flex">').appendTo(
			filter_area
		);

		this.$filter_list_wrapper = this.list_view.$filter_section;
		this.trigger_refresh = true;

		this.debounced_refresh_list_view = frappe.utils.debounce(
			this.refresh_list_view.bind(this),
			300
		);
		this.setup();
	}

	setup() {
		if (!this.list_view.hide_page_form) this.make_standard_filters();
		this.make_filter_list();
	}

	get() {
		let filters = this.filter_list.get_filters();
		let standard_filters = this.get_standard_filters();

		return filters.concat(standard_filters).uniqBy(JSON.stringify);
	}

	set(filters) {
		// use to method to set filters without triggering refresh
		this.trigger_refresh = false;
		return this.add(filters, false).then(() => {
			this.trigger_refresh = true;
			this.filter_list.update_filter_button();
		});
	}

	add(filters, refresh = true) {
		if (!filters || (Array.isArray(filters) && filters.length === 0)) return Promise.resolve();

		if (typeof filters[0] === "string") {
			// passed in the format of doctype, field, condition, value
			const filter = Array.from(arguments);
			filters = [filter];
		}

		filters = filters.filter((f) => !this.exists(f));

		// standard filters = filters visible on list view
		// non-standard filters = filters set by filter button
		const { non_standard_filters, promise } = this.set_standard_filter(filters);

		return promise
			.then(() => {
				return (
					non_standard_filters.length > 0 &&
					this.filter_list.add_filters(non_standard_filters)
				);
			})
			.then(() => {
				refresh && this.list_view.refresh();
			});
	}

	refresh_list_view() {
		if (this.trigger_refresh) {
			this.list_view.start = 0;
			this.list_view.refresh();
			this.list_view.on_filter_change();
		}
	}

	exists(f) {
		let exists = false;
		// check in standard filters
		const fields_dict = this.list_view.page.fields_dict;
		if (f[2] === "=" && f[1] in fields_dict) {
			const value = fields_dict[f[1]].get_value();
			if (value) {
				exists = true;
			}
		}

		// check in filter area
		if (!exists) {
			exists = this.filter_list.filter_exists(f);
		}

		return exists;
	}

	set_standard_filter(filters) {
		if (filters.length === 0) {
			return {
				non_standard_filters: [],
				promise: Promise.resolve(),
			};
		}

		const fields_dict = this.list_view.page.fields_dict;

		return filters.reduce((out, filter) => {
			const [dt, fieldname, condition, value] = filter;
			out.promise = out.promise || Promise.resolve();
			out.non_standard_filters = out.non_standard_filters || [];

			// set in list view area if filters are present
			// don't set like filter on link fields (gets reset)
			if (
				fields_dict[fieldname] &&
				(condition === "=" ||
					(condition === "like" && fields_dict[fieldname]?.df?.fieldtype != "Link") ||
					(condition === "descendants of (inclusive)" &&
						fields_dict[fieldname]?.df?.fieldtype == "Link"))
			) {
				// standard filter
				out.promise = out.promise.then(() => fields_dict[fieldname].set_value(value));
			} else {
				// filter out non standard filters
				out.non_standard_filters.push(filter);
			}
			return out;
		}, {});
	}

	remove_filters(filters) {
		filters.map((f) => {
			this.remove(f[1]);
		});
	}

	remove(fieldname) {
		const fields_dict = this.list_view.page.fields_dict;

		if (fieldname in fields_dict) {
			fields_dict[fieldname].set_value("");
		}

		let filter = this.filter_list.get_filter(fieldname);
		if (filter) filter.remove();
		this.filter_list.apply();
		return Promise.resolve();
	}

	clear(refresh = true) {
		if (!refresh) {
			this.trigger_refresh = false;
		}

		this.filter_list.clear_filters();

		const promises = [];
		const fields_dict = this.list_view.page.fields_dict;
		for (let key in fields_dict) {
			const field = this.list_view.page.fields_dict[key];
			promises.push(() => field.set_value(""));
		}
		return frappe.run_serially(promises).then(() => {
			this.trigger_refresh = true;
			if (promises.length === 0) {
				// refresh if there are no standard fields
				this.debounced_refresh_list_view();
			}
		});
	}

	make_standard_filters() {
		this.standard_filters_wrapper = this.list_view.page.page_form.find(
			".standard-filter-section"
		);
		let fields = [];

		if (!this.list_view.settings.hide_name_filter) {
			fields.push({
				fieldtype: "Data",
				label: "ID",
				condition: "like",
				fieldname: "name",
				onchange: () => this.debounced_refresh_list_view(),
			});
		}

		if (this.list_view.custom_filter_configs) {
			this.list_view.custom_filter_configs.forEach((config) => {
				config.onchange = () => this.debounced_refresh_list_view();
			});

			fields = fields.concat(this.list_view.custom_filter_configs);
		}

		const doctype_fields = this.list_view.meta.fields;
		const title_field = this.list_view.meta.title_field;

		fields = fields.concat(
			doctype_fields
				.filter(
					(df) =>
						df.fieldname === title_field ||
						(df.in_standard_filter && frappe.model.is_value_type(df.fieldtype))
				)
				.map((df) => {
					let options = df.options;
					let condition = "=";
					let fieldtype = df.fieldtype;
					if (
						[
							"Text",
							"Small Text",
							"Text Editor",
							"HTML Editor",
							"Data",
							"Code",
							"Phone",
							"JSON",
							"Read Only",
						].includes(fieldtype)
					) {
						fieldtype = "Data";
						condition = "like";
					}
					if (df.fieldtype == "Select" && df.options) {
						options = df.options.split("\n");
						if (options.length > 0 && options[0] != "") {
							options.unshift("");
							options = options.join("\n");
						}
					}
					if (
						df.fieldtype == "Link" &&
						df.options &&
						frappe.boot.treeviews.includes(df.options)
					) {
						condition = "descendants of (inclusive)";
					}

					return {
						fieldtype: fieldtype,
						label: __(df.label, null, df.parent),
						options: options,
						fieldname: df.fieldname,
						condition: condition,
						onchange: () => this.debounced_refresh_list_view(),
						ignore_link_validation: fieldtype === "Dynamic Link",
						is_filter: 1,
					};
				})
		);

		fields.map((df) => {
			this.list_view.page.add_field(df, this.standard_filters_wrapper);
		});
	}

	get_standard_filters() {
		const filters = [];
		const fields_dict = this.list_view.page.fields_dict;
		for (let key in fields_dict) {
			let field = fields_dict[key];
			let value = field.get_value();
			if (value) {
				if (field.df.condition === "like" && !value.includes("%")) {
					value = "%" + value + "%";
				}
				filters.push([
					field.df.doctype || this.list_view.doctype,
					field.df.fieldname,
					field.df.condition || "=",
					value,
				]);
			}
		}

		return filters;
	}

	make_filter_list() {
		$(`<div class="filter-selector">
			<div class="btn-group">
				<button class="btn btn-default btn-sm filter-button">
					<span class="filter-icon">
						${frappe.utils.icon("es-line-filter")}
					</span>
					<span class="button-label hidden-xs">
					${__("Filter")}
					<span>
				</button>
				<button class="btn btn-default btn-sm filter-x-button" title="${__("Clear all filters")}">
					<span class="filter-icon">
						${frappe.utils.icon("es-small-close")}
					</span>
				</button>
			</div>
		</div>`).appendTo(this.$filter_list_wrapper);

		this.filter_button = this.$filter_list_wrapper.find(".filter-button");
		this.filter_x_button = this.$filter_list_wrapper.find(".filter-x-button");
		this.filter_list = new frappe.ui.FilterGroup({
			base_list: this.list_view,
			parent: this.$filter_list_wrapper,
			doctype: this.list_view.doctype,
			filter_button: this.filter_button,
			filter_x_button: this.filter_x_button,
			default_filters: [],
			on_change: () => this.debounced_refresh_list_view(),
		});
	}

	is_being_edited() {
		// returns true if user is currently editing filters
		return (
			this.filter_list &&
			this.filter_list.wrapper &&
			this.filter_list.wrapper.find(".filter-box:visible").length > 0
		);
	}
}

// utility function to validate view modes
frappe.views.view_modes = [
	"List",
	"Report",
	"Dashboard",
	"Gantt",
	"Kanban",
	"Calendar",
	"Image",
	"Inbox",
	"Tree",
	"Map",
];
frappe.views.is_valid = (view_mode) => frappe.views.view_modes.includes(view_mode);<|MERGE_RESOLUTION|>--- conflicted
+++ resolved
@@ -409,15 +409,6 @@
 			this.$paging_area.find(".btn-paging").removeClass("btn-info");
 			$this.addClass("btn-info");
 
-<<<<<<< HEAD
-				this.start = 0;
-				this.page_length = this.selected_page_count = $this.data().value;
-			} else if ($this.is(".btn-more")) {
-				this.start = this.start + this.page_length;
-				//// up 20 => 100
-				this.page_length = this.selected_page_count || 100;
-			}
-=======
 			this.start = 0;
 			this.page_length = this.selected_page_count = $this.data().value;
 
@@ -426,8 +417,8 @@
 
 		this.$paging_area.on("click", ".btn-more", (e) => {
 			this.start += this.page_length;
-			this.page_length = this.selected_page_count || 20;
->>>>>>> 20a7f6ba
+			//// up 20 => 100
+			this.page_length = this.selected_page_count || 100;
 			this.refresh();
 		});
 	}
