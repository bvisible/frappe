--- conflicted
+++ resolved
@@ -5,643 +5,26 @@
 // __('Modules') __('Domains') __('Places') __('Administration') # for translation, don't remove
 
 frappe.start_app = function() {
-    if (!frappe.Application)
-        return;
-    frappe.assets.check();
-    frappe.provide('frappe.app');
-    frappe.provide('frappe.desk');
-    frappe.app = new frappe.Application();
+	if (!frappe.Application)
+		return;
+	frappe.assets.check();
+	frappe.provide('frappe.app');
+	frappe.provide('frappe.desk');
+	frappe.app = new frappe.Application();
 };
 
 $(document).ready(function() {
-    if (!frappe.utils.supportsES6) {
-        frappe.msgprint({
-            indicator: 'red',
-            title: __('Browser not supported'),
-            message: __('Some of the features might not work in your browser. Please update your browser to the latest version.')
-        });
-    }
-    frappe.start_app();
+	if (!frappe.utils.supportsES6) {
+		frappe.msgprint({
+			indicator: 'red',
+			title: __('Browser not supported'),
+			message: __('Some of the features might not work in your browser. Please update your browser to the latest version.')
+		});
+	}
+	frappe.start_app();
 });
 
 frappe.Application = class Application {
-<<<<<<< HEAD
-    constructor() {
-        this.startup();
-    }
-
-    startup() {
-        frappe.socketio.init();
-        frappe.model.init();
-
-        if (frappe.boot.status === 'failed') {
-            frappe.msgprint({
-                message: frappe.boot.error,
-                title: __('Session Start Failed'),
-                indicator: 'red',
-            });
-            throw 'boot failed';
-        }
-
-        this.setup_frappe_vue();
-        this.load_bootinfo();
-        this.load_user_permissions();
-        this.make_nav_bar();
-        this.set_favicon();
-        this.setup_analytics();
-        this.set_fullwidth_if_enabled();
-        this.add_browser_class();
-        this.setup_energy_point_listeners();
-        this.setup_copy_doc_listener();
-
-        frappe.ui.keys.setup();
-
-        frappe.ui.keys.add_shortcut({
-            shortcut: 'shift+ctrl+g',
-            description: __('Switch Theme'),
-            action: () => {
-                frappe.theme_switcher = new frappe.ui.ThemeSwitcher();
-                frappe.theme_switcher.show();
-            }
-        });
-
-        frappe.ui.add_system_theme_switch_listener();
-        const root = document.documentElement;
-
-        const observer = new MutationObserver(() => {
-            frappe.ui.set_theme();
-        });
-        observer.observe(root, {
-            attributes: true,
-            attributeFilter: ['data-theme-mode']
-        });
-
-        frappe.ui.set_theme();
-
-        // page container
-        this.make_page_container();
-        this.set_route();
-
-        // trigger app startup
-        $(document).trigger('startup');
-
-        $(document).trigger('app_ready');
-
-        if (frappe.boot.messages) {
-            frappe.msgprint(frappe.boot.messages);
-        }
-
-        if (frappe.user_roles.includes('System Manager')) {
-            // delayed following requests to make boot faster
-            setTimeout(() => {
-                this.show_change_log();
-                this.show_update_available();
-            }, 1000);
-        }
-
-        if (!frappe.boot.developer_mode) {
-            let console_security_message = __("Using this console may allow attackers to impersonate you and steal your information. Do not enter or paste code that you do not understand.");
-            console.log(
-                `%c${console_security_message}`,
-                "font-size: large"
-            );
-        }
-
-        this.show_notes();
-
-        if (frappe.ui.startup_setup_dialog && !frappe.boot.setup_complete) {
-            frappe.ui.startup_setup_dialog.pre_show();
-            frappe.ui.startup_setup_dialog.show();
-        }
-
-        frappe.realtime.on("version-update", function() {
-            var dialog = frappe.msgprint({
-                message: __("The application has been updated to a new version, please refresh this page"),
-                indicator: 'green',
-                title: __('Version Updated')
-            });
-            dialog.set_primary_action(__("Refresh"), function() {
-                location.reload(true);
-            });
-            dialog.get_close_btn().toggle(false);
-        });
-
-        // listen to build errors
-        this.setup_build_events();
-
-        if (frappe.sys_defaults.email_user_password) {
-            var email_list = frappe.sys_defaults.email_user_password.split(',');
-            for (var u in email_list) {
-                if (email_list[u] === frappe.user.name) {
-                    this.set_password(email_list[u]);
-                }
-            }
-        }
-
-        // REDESIGN-TODO: Fix preview popovers
-        this.link_preview = new frappe.ui.LinkPreview();
-
-        if (!frappe.boot.developer_mode) {
-            setInterval(function() {
-                frappe.call({
-                    method: 'frappe.core.page.background_jobs.background_jobs.get_scheduler_status',
-                    callback: function(r) {
-                        if (r.message[0] == __("Inactive")) {
-                            frappe.call('frappe.utils.scheduler.activate_scheduler');
-                        }
-                    }
-                });
-            }, 300000); // check every 5 minutes
-
-            if (frappe.user.has_role("System Manager")) {
-                setInterval(function() {
-                    frappe.call({
-                        method: 'frappe.core.doctype.log_settings.log_settings.has_unseen_error_log',
-                        args: {
-                            user: frappe.session.user
-                        },
-                        callback: function(r) {
-                            if (r.message.show_alert) {
-                                frappe.show_alert({
-                                    indicator: 'red',
-                                    message: r.message.message
-                                });
-                            }
-                        }
-                    });
-                }, 600000); // check every 10 minutes
-            }
-        }
-    }
-
-    set_route() {
-        frappe.flags.setting_original_route = true;
-        if (frappe.boot && localStorage.getItem("session_last_route")) {
-            frappe.set_route(localStorage.getItem("session_last_route"));
-            localStorage.removeItem("session_last_route");
-        } else {
-            // route to home page
-            frappe.router.route();
-        }
-        frappe.after_ajax(() => frappe.flags.setting_original_route = false);
-        frappe.router.on('change', () => {
-            $(".tooltip").hide();
-        });
-    }
-
-    setup_frappe_vue() {
-        Vue.prototype.__ = window.__;
-        Vue.prototype.frappe = window.frappe;
-    }
-
-    set_password(user) {
-        var me = this;
-        frappe.call({
-            method: 'frappe.core.doctype.user.user.get_email_awaiting',
-            args: {
-                "user": user
-            },
-            callback: function(email_account) {
-                email_account = email_account["message"];
-                if (email_account) {
-                    var i = 0;
-                    if (i < email_account.length) {
-                        me.email_password_prompt(email_account, user, i);
-                    }
-                }
-            }
-        });
-    }
-
-    email_password_prompt(email_account, user, i) {
-        var me = this;
-        const email_id = email_account[i]["email_id"];
-        let d = new frappe.ui.Dialog({
-            title: __('Password missing in Email Account'),
-            fields: [{
-                    'fieldname': 'password',
-                    'fieldtype': 'Password',
-                    'label': __('Please enter the password for: <b>{0}</b>', [email_id], "Email Account"),
-                    'reqd': 1
-                },
-                {
-                    "fieldname": "submit",
-                    "fieldtype": "Button",
-                    "label": __("Submit", null, "Submit password for Email Account")
-                }
-            ]
-        });
-        d.get_input("submit").on("click", function() {
-            //setup spinner
-            d.hide();
-            var s = new frappe.ui.Dialog({
-                title: __("Checking one moment"),
-                fields: [{
-                    "fieldtype": "HTML",
-                    "fieldname": "checking"
-                }]
-            });
-            s.fields_dict.checking.$wrapper.html('<i class="fa fa-spinner fa-spin fa-4x"></i>');
-            s.show();
-            frappe.call({
-                method: 'frappe.email.doctype.email_account.email_account.set_email_password',
-                args: {
-                    "email_account": email_account[i]["email_account"],
-                    "user": user,
-                    "password": d.get_value("password")
-                },
-                callback: function(passed) {
-                    s.hide();
-                    d.hide(); //hide waiting indication
-                    if (!passed["message"]) {
-                        frappe.show_alert({ message: __("Login Failed please try again"), indicator: 'error' }, 5);
-                        me.email_password_prompt(email_account, user, i);
-                    } else {
-                        if (i + 1 < email_account.length) {
-                            i = i + 1;
-                            me.email_password_prompt(email_account, user, i);
-                        }
-                    }
-
-                }
-            });
-        });
-        d.show();
-    }
-    load_bootinfo() {
-        if (frappe.boot) {
-            this.setup_workspaces();
-            frappe.model.sync(frappe.boot.docs);
-            this.check_metadata_cache_status();
-            this.set_globals();
-            this.sync_pages();
-            frappe.router.setup();
-            this.setup_moment();
-            if (frappe.boot.print_css) {
-                frappe.dom.set_style(frappe.boot.print_css, "print-style");
-            }
-            frappe.user.name = frappe.boot.user.name;
-            frappe.router.setup();
-        } else {
-            this.set_as_guest();
-        }
-    }
-
-    setup_workspaces() {
-        frappe.modules = {};
-        frappe.workspaces = {};
-        for (let page of frappe.boot.allowed_workspaces || []) {
-            frappe.modules[page.module] = page;
-            frappe.workspaces[frappe.router.slug(page.name)] = page;
-        }
-    }
-
-    load_user_permissions() {
-        frappe.defaults.update_user_permissions();
-
-        frappe.realtime.on('update_user_permissions', frappe.utils.debounce(() => {
-            frappe.defaults.update_user_permissions();
-        }, 500));
-    }
-
-    check_metadata_cache_status() {
-        if (frappe.boot.metadata_version != localStorage.metadata_version) {
-            frappe.assets.clear_local_storage();
-            frappe.assets.init_local_storage();
-        }
-    }
-
-    set_globals() {
-        frappe.session.user = frappe.boot.user.name;
-        frappe.session.logged_in_user = frappe.boot.user.name;
-        frappe.session.user_email = frappe.boot.user.email;
-        frappe.session.user_fullname = frappe.user_info().fullname;
-
-        frappe.user_defaults = frappe.boot.user.defaults;
-        frappe.user_roles = frappe.boot.user.roles;
-        frappe.sys_defaults = frappe.boot.sysdefaults;
-
-        frappe.ui.py_date_format = frappe.boot.sysdefaults.date_format.replace('dd', '%d').replace('mm', '%m').replace('yyyy', '%Y');
-        frappe.boot.user.last_selected_values = {};
-
-        // Proxy for user globals
-        Object.defineProperties(window, {
-            'user': {
-                get: function() {
-                    console.warn('Please use `frappe.session.user` instead of `user`. It will be deprecated soon.');
-                    return frappe.session.user;
-                }
-            },
-            'user_fullname': {
-                get: function() {
-                    console.warn('Please use `frappe.session.user_fullname` instead of `user_fullname`. It will be deprecated soon.');
-                    return frappe.session.user;
-                }
-            },
-            'user_email': {
-                get: function() {
-                    console.warn('Please use `frappe.session.user_email` instead of `user_email`. It will be deprecated soon.');
-                    return frappe.session.user_email;
-                }
-            },
-            'user_defaults': {
-                get: function() {
-                    console.warn('Please use `frappe.user_defaults` instead of `user_defaults`. It will be deprecated soon.');
-                    return frappe.user_defaults;
-                }
-            },
-            'roles': {
-                get: function() {
-                    console.warn('Please use `frappe.user_roles` instead of `roles`. It will be deprecated soon.');
-                    return frappe.user_roles;
-                }
-            },
-            'sys_defaults': {
-                get: function() {
-                    console.warn('Please use `frappe.sys_defaults` instead of `sys_defaults`. It will be deprecated soon.');
-                    return frappe.user_roles;
-                }
-            }
-        });
-    }
-    sync_pages() {
-        // clear cached pages if timestamp is not found
-        if (localStorage["page_info"]) {
-            frappe.boot.allowed_pages = [];
-            var page_info = JSON.parse(localStorage["page_info"]);
-            $.each(frappe.boot.page_info, function(name, p) {
-                if (!page_info[name] || (page_info[name].modified != p.modified)) {
-                    delete localStorage["_page:" + name];
-                }
-                frappe.boot.allowed_pages.push(name);
-            });
-        } else {
-            frappe.boot.allowed_pages = Object.keys(frappe.boot.page_info);
-        }
-        localStorage["page_info"] = JSON.stringify(frappe.boot.page_info);
-    }
-    set_as_guest() {
-        frappe.session.user = 'Guest';
-        frappe.session.user_email = '';
-        frappe.session.user_fullname = 'Guest';
-
-        frappe.user_defaults = {};
-        frappe.user_roles = ['Guest'];
-        frappe.sys_defaults = {};
-    }
-    make_page_container() {
-        if ($("#body").length) {
-            $(".splash").remove();
-            frappe.temp_container = $("<div id='temp-container' style='display: none;'>")
-                .appendTo("body");
-            frappe.container = new frappe.views.Container();
-        }
-    }
-    make_nav_bar() {
-        // toolbar
-        if (frappe.boot && frappe.boot.home_page !== 'setup-wizard') {
-            frappe.frappe_toolbar = new frappe.ui.toolbar.Toolbar();
-        }
-
-    }
-    logout() {
-        var me = this;
-        me.logged_out = true;
-        return frappe.call({
-            method: 'logout',
-            callback: function(r) {
-                if (r.exc) {
-                    return;
-                }
-                me.redirect_to_login();
-            }
-        });
-    }
-    handle_session_expired() {
-        if (!frappe.app.session_expired_dialog) {
-            var dialog = new frappe.ui.Dialog({
-                title: __('Session Expired'),
-                keep_open: true,
-                fields: [{
-                    fieldtype: 'Password',
-                    fieldname: 'password',
-                    label: __('Please Enter Your Password to Continue')
-                }, ],
-                onhide: () => {
-                    if (!dialog.logged_in) {
-                        frappe.app.redirect_to_login();
-                    }
-                }
-            });
-            dialog.set_primary_action(__('Login'), () => {
-                dialog.set_message(__('Authenticating...'));
-                frappe.call({
-                    method: 'login',
-                    args: {
-                        usr: frappe.session.user,
-                        pwd: dialog.get_values().password
-                    },
-                    callback: (r) => {
-                        if (r.message === 'Logged In') {
-                            dialog.logged_in = true;
-
-                            // revert backdrop
-                            $('.modal-backdrop').css({
-                                'opacity': '',
-                                'background-color': '#334143'
-                            });
-                        }
-                        dialog.hide();
-                    },
-                    statusCode: () => {
-                        dialog.hide();
-                    }
-                });
-            });
-            frappe.app.session_expired_dialog = dialog;
-        }
-        if (!frappe.app.session_expired_dialog.display) {
-            frappe.app.session_expired_dialog.show();
-            // add backdrop
-            $('.modal-backdrop').css({
-                'opacity': 1,
-                'background-color': '#4B4C9D'
-            });
-        }
-    }
-    redirect_to_login() {
-        ////
-        window.location.href = '/login';
-        ////
-    }
-    set_favicon() {
-        var link = $('link[type="image/x-icon"]').remove().attr("href");
-        $('<link rel="shortcut icon" href="' + link + '" type="image/x-icon">').appendTo("head");
-        $('<link rel="icon" href="' + link + '" type="image/x-icon">').appendTo("head");
-    }
-    trigger_primary_action() {
-        // to trigger change event on active input before triggering primary action
-        $(document.activeElement).blur();
-        // wait for possible JS validations triggered after blur (it might change primary button)
-        setTimeout(() => {
-            if (window.cur_dialog && cur_dialog.display) {
-                // trigger primary
-                cur_dialog.get_primary_btn().trigger("click");
-            } else if (cur_frm && cur_frm.page.btn_primary.is(':visible')) {
-                cur_frm.page.btn_primary.trigger('click');
-            } else if (frappe.container.page.save_action) {
-                frappe.container.page.save_action();
-            }
-        }, 100);
-    }
-
-
-    show_change_log() {
-        var me = this;
-        let change_log = frappe.boot.change_log;
-
-        // frappe.boot.change_log = [{
-        // 	"change_log": [
-        // 		[<version>, <change_log in markdown>],
-        // 		[<version>, <change_log in markdown>],
-        // 	],
-        // 	"description": "ERP made simple",
-        // 	"title": "ERPNext",
-        // 	"version": "12.2.0"
-        // }];
-
-        if (!Array.isArray(change_log) || !change_log.length || window.Cypress) {
-            return;
-        }
-
-        // Iterate over changelog
-        var change_log_dialog = frappe.msgprint({
-            message: frappe.render_template("change_log", { "change_log": change_log }),
-            title: __("Updated To A New Version 🎉"),
-            wide: true,
-        });
-        change_log_dialog.keep_open = true;
-        change_log_dialog.custom_onhide = function() {
-            frappe.call({
-                "method": "frappe.utils.change_log.update_last_known_versions"
-            });
-            me.show_notes();
-        };
-    }
-
-    show_update_available() {
-        if (frappe.boot.sysdefaults.disable_system_update_notification) return;
-
-        frappe.call({
-            "method": "frappe.utils.change_log.show_update_popup"
-        });
-    }
-
-    setup_analytics() {
-        if (window.mixpanel) {
-            window.mixpanel.identify(frappe.session.user);
-            window.mixpanel.people.set({
-                "$first_name": frappe.boot.user.first_name,
-                "$last_name": frappe.boot.user.last_name,
-                "$created": frappe.boot.user.creation,
-                "$email": frappe.session.user
-            });
-        }
-    }
-
-    add_browser_class() {
-        $('html').addClass(frappe.utils.get_browser().name.toLowerCase());
-    }
-
-    set_fullwidth_if_enabled() {
-        frappe.ui.toolbar.set_fullwidth_if_enabled();
-    }
-
-    show_notes() {
-        var me = this;
-        if (frappe.boot.notes.length) {
-            frappe.boot.notes.forEach(function(note) {
-                if (!note.seen || note.notify_on_every_login) {
-                    var d = frappe.msgprint({ message: note.content, title: note.title });
-                    d.keep_open = true;
-                    d.custom_onhide = function() {
-                        note.seen = true;
-
-                        // Mark note as read if the Notify On Every Login flag is not set
-                        if (!note.notify_on_every_login) {
-                            frappe.call({
-                                method: "frappe.desk.doctype.note.note.mark_as_seen",
-                                args: {
-                                    note: note.name
-                                }
-                            });
-                        }
-
-                        // next note
-                        me.show_notes();
-
-                    };
-                }
-            });
-        }
-    }
-
-    setup_build_events() {
-        if (frappe.boot.developer_mode) {
-            frappe.require("build_events.bundle.js");
-        }
-    }
-
-    setup_energy_point_listeners() {
-        frappe.realtime.on('energy_point_alert', (message) => {
-            frappe.show_alert(message);
-        });
-    }
-
-    setup_copy_doc_listener() {
-        $('body').on('paste', (e) => {
-            try {
-                let pasted_data = frappe.utils.get_clipboard_data(e);
-                let doc = JSON.parse(pasted_data);
-                if (doc.doctype) {
-                    e.preventDefault();
-                    const sleep = frappe.utils.sleep;
-
-                    frappe.dom.freeze(__('Creating {0}', [doc.doctype]) + '...');
-                    // to avoid abrupt UX
-                    // wait for activity feedback
-                    sleep(500).then(() => {
-                        let res = frappe.model.with_doctype(doc.doctype, () => {
-                            let newdoc = frappe.model.copy_doc(doc);
-                            newdoc.__newname = doc.name;
-                            delete doc.name;
-                            newdoc.idx = null;
-                            newdoc.__run_link_triggers = false;
-                            frappe.set_route('Form', newdoc.doctype, newdoc.name);
-                            frappe.dom.unfreeze();
-                        });
-                        res && res.fail(frappe.dom.unfreeze);
-                    });
-                }
-            } catch (e) {
-                //
-            }
-        });
-    }
-
-    setup_moment() {
-        moment.updateLocale('en', {
-            week: {
-                dow: frappe.datetime.get_first_day_of_the_week_index(),
-            }
-        });
-        moment.locale("en");
-        moment.user_utc_offset = moment().utcOffset();
-        if (frappe.boot.timezone_info) {
-            moment.tz.add(frappe.boot.timezone_info);
-        }
-    }
-=======
 	constructor() {
 		this.startup();
 	}
@@ -1260,28 +643,27 @@
 			moment.tz.add(frappe.boot.timezone_info);
 		}
 	}
->>>>>>> 3434bd41
 }
 
 frappe.get_module = function(m, default_module) {
-    var module = frappe.modules[m] || default_module;
-    if (!module) {
-        return;
-    }
-
-    if (module._setup) {
-        return module;
-    }
-
-    if (!module.label) {
-        module.label = m;
-    }
-
-    if (!module._label) {
-        module._label = __(module.label);
-    }
-
-    module._setup = true;
-
-    return module;
+	var module = frappe.modules[m] || default_module;
+	if (!module) {
+		return;
+	}
+
+	if(module._setup) {
+		return module;
+	}
+
+	if(!module.label) {
+		module.label = m;
+	}
+
+	if(!module._label) {
+		module._label = __(module.label);
+	}
+
+	module._setup = true;
+
+	return module;
 };