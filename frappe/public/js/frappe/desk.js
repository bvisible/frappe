--- conflicted
+++ resolved
@@ -589,18 +589,6 @@
 		}
 	}
 
-<<<<<<< HEAD
-	setup_user_group_listeners() {
-		frappe.realtime.on('user_group_added', (user_group) => {
-			frappe.boot.user_groups && frappe.boot.user_groups.push(user_group);
-		});
-		frappe.realtime.on('user_group_deleted', (user_group) => {
-			frappe.boot.user_groups = (frappe.boot.user_groups || []).filter(el => el !== user_group);
-		});
-	}
-
-=======
->>>>>>> c2be57ed
 	setup_energy_point_listeners() {
 		frappe.realtime.on('energy_point_alert', (message) => {
 			frappe.show_alert(message);
