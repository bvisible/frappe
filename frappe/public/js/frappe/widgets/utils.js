function generate_route(item) {
	const type = item.type.toLowerCase()
	if (type === "doctype") {
		item.doctype = item.name;
	}
	let route = "";
	if (!item.route) {
		if (item.link) {
			route = strip(item.link, "#");
		} else if (type === "doctype") {
			if (frappe.model.is_single(item.doctype)) {
				route = "Form/" + item.doctype;
			} else {
				if (!item.doc_view) {
					if (frappe.model.is_tree(item.doctype)) {
						item.doc_view = "Tree";
					} else {
						item.doc_view = "List";
					}
				}
				switch (item.doc_view) {
					case "List":
						if (item.filters) {
							frappe.route_options = item.filters;
						}
						route = "List/" + item.doctype;
						break;
					case "Tree":
						route = "Tree/" + item.doctype;
						break;
					case "Report Builder":
						route = "List/" + item.doctype + "/Report";
						break;
					case "Dashboard":
						route = "List/" + item.doctype + "/Dashboard";
						break;
					case "New":
						route = "Form/" + item.doctype + "/New " + item.doctype;
						break;
					case "Calendar":
						route = "List/" + item.doctype + "/Calendar/Default";
						break;
					default:
						frappe.throw({ message: __("Not a valid DocType view:") + item.doc_view, title: __("Unknown View") });
						route = "";
				}
			}
		} else if (type === "report" && item.is_query_report) {
			route = "query-report/" + item.name;
		} else if (type === "report") {
			route = "List/" + item.doctype + "/Report/" + item.name;
		} else if (type === "page") {
			route = item.name;
		} else if (type === "dashboard") {
			route = "dashboard/" + item.name;
		}

		route = "#" + route;
	} else {
		route = item.route;
	}

	if (item.route_options) {
		route +=
			"?" +
			$.map(item.route_options, function (value, key) {
				return (
					encodeURIComponent(key) + "=" + encodeURIComponent(value)
				);
			}).join("&");
	}

	// if(type==="page" || type==="help" || type==="report" ||
	// (item.doctype && frappe.model.can_read(item.doctype))) {
	//     item.shown = true;
	// }
	return route;
}

function generate_grid(data) {
	function add(a, b) {
		return a + b;
	}

	const grid_max_cols = 6

	// Split the data into multiple arrays
	// Each array will contain grid elements of one row
	let processed = []
	let temp = []
	let init = 0
	data.forEach((data) => {
		init = init + data.columns;
		if (init > grid_max_cols) {
			init = data.columns
			processed.push(temp)
			temp = []
		}
		temp.push(data)
	})

	processed.push(temp)

	let grid_template = [];

	processed.forEach((data, index) => {
		let aa = data.map(dd => {
			return Array.apply(null, Array(dd.columns)).map(String.prototype.valueOf, dd.name)
		}).flat()

		if (aa.length < grid_max_cols) {
			let diff = grid_max_cols - aa.length;
			for (let ii = 0; ii < diff; ii++) {
				aa.push(`grid-${index}-${ii}`)
			}
		}

		grid_template.push(aa.join(" "))
	})
	let grid_template_area = ""

	grid_template.forEach(temp => {
		grid_template_area += `"${temp}" `
	})

	return grid_template_area
}

const build_summary_item = (summary) => {
	let df = { fieldtype: summary.datatype };
	let doc = null;

	if (summary.datatype == "Currency") {
		df.options = "currency";
		doc = { currency: summary.currency };
	}

	let value = frappe.format(summary.value, df, null, doc);
	let indicator = summary.indicator ? `indicator ${summary.indicator.toLowerCase()}` : '';

	return $(`<div class="summary-item">
		<span class="summary-label small text-muted ${indicator}">${summary.label}</span>
		<h1 class="summary-value">${ value}</h1>
	</div>`);
};

function shorten_number(number, country) {
	country = (country == 'India') ? country : '';
	const number_system = get_number_system(country);
	let x = Math.abs(Math.round(number));
	for (const map of number_system) {
<<<<<<< HEAD
		if (x >= map.divisor) {
			return Math.round(number / map.divisor) + ' ' + map.symbol;
=======
		const condition = map.condition ? map.condition(x) : x >= map.divisor;
		if (condition) {
			return Math.round(number/map.divisor) +  ' ' + map.symbol;
>>>>>>> 8c56fac6
		}
	}
	return number.toFixed();
}

function get_number_system(country) {
	let number_system_map = {
		'India':
			[{
				divisor: 1.0e+7,
				symbol: 'Cr'
			},
			{
				divisor: 1.0e+5,
				symbol: 'Lakh'
			}],
		'':
			[{
				divisor: 1.0e+12,
				symbol: 'T'
			},
			{
				divisor: 1.0e+9,
				symbol: 'B'
			},
			{
				divisor: 1.0e+6,
				symbol: 'M'
			},
			{
				divisor: 1.0e+3,
				symbol: 'K',
				condition: (num) => num.toFixed().length > 5
			}]
	};
	return number_system_map[country];
}

export { generate_route, generate_grid, build_summary_item, shorten_number };<|MERGE_RESOLUTION|>--- conflicted
+++ resolved
@@ -149,14 +149,9 @@
 	const number_system = get_number_system(country);
 	let x = Math.abs(Math.round(number));
 	for (const map of number_system) {
-<<<<<<< HEAD
-		if (x >= map.divisor) {
-			return Math.round(number / map.divisor) + ' ' + map.symbol;
-=======
 		const condition = map.condition ? map.condition(x) : x >= map.divisor;
 		if (condition) {
 			return Math.round(number/map.divisor) +  ' ' + map.symbol;
->>>>>>> 8c56fac6
 		}
 	}
 	return number.toFixed();
