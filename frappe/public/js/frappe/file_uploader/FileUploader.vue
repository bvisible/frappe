<template>
	<div class="file-uploader"
		@dragover.prevent="dragover"
		@dragleave.prevent="dragleave"
		@drop.prevent="dropfiles"
	>
		<div
			class="file-upload-area"
			v-show="files.length === 0 && !show_file_browser && !show_web_link"
		>
			<div v-if="!is_dragging">
				<div class="text-center">
					{{ __('Drag and drop files here or upload from') }}
				</div>
				<div class="mt-2 text-center">
					<button class="btn btn-file-upload" @click="browse_files">
						<svg width="30" height="30" viewBox="0 0 30 30" fill="none" xmlns="http://www.w3.org/2000/svg">
							<circle cx="15" cy="15" r="15" fill="url(#paint0_linear)"/>
							<path d="M13.5 22V19" stroke="white" stroke-linecap="round" stroke-linejoin="round"/>
							<path d="M16.5 22V19" stroke="white" stroke-linecap="round" stroke-linejoin="round"/>
							<path d="M10.5 22H19.5" stroke="white" stroke-linecap="round" stroke-linejoin="round"/>
							<path d="M7.5 16H22.5" stroke="white" stroke-linecap="round" stroke-linejoin="round"/>
							<path d="M21 8H9C8.17157 8 7.5 8.67157 7.5 9.5V17.5C7.5 18.3284 8.17157 19 9 19H21C21.8284 19 22.5 18.3284 22.5 17.5V9.5C22.5 8.67157 21.8284 8 21 8Z" stroke="white" stroke-linecap="round" stroke-linejoin="round"/>
							<defs>
							<linearGradient id="paint0_linear" x1="0" y1="0" x2="0" y2="30" gradientUnits="userSpaceOnUse">
							<stop stop-color="#2C9AF1"/>
							<stop offset="1" stop-color="#2490EF"/>
							</linearGradient>
							</defs>
						</svg>
						<div class="mt-1">{{ __('My Device') }}</div>
					</button>
					<input
						type="file"
						class="hidden"
						ref="file_input"
						@change="on_file_input"
						:multiple="allow_multiple"
						:accept="(restrictions.allowed_file_types || []).join(', ')"
					>
					<button class="btn btn-file-upload" v-if="!disable_file_browser" @click="show_file_browser = true">
						<svg width="30" height="30" viewBox="0 0 30 30" fill="none" xmlns="http://www.w3.org/2000/svg">
							<circle cx="15" cy="15" r="15" fill="#48BB74"/>
							<path d="M13.0245 11.5H8C7.72386 11.5 7.5 11.7239 7.5 12V20C7.5 21.1046 8.39543 22 9.5 22H20.5C21.6046 22 22.5 21.1046 22.5 20V14.5C22.5 14.2239 22.2761 14 22 14H15.2169C15.0492 14 14.8926 13.9159 14.8 13.776L13.4414 11.724C13.3488 11.5841 13.1922 11.5 13.0245 11.5Z" stroke="white" stroke-miterlimit="10" stroke-linecap="square"/>
							<path d="M8.87939 9.5V8.5C8.87939 8.22386 9.10325 8 9.37939 8H20.6208C20.8969 8 21.1208 8.22386 21.1208 8.5V12" stroke="white" stroke-miterlimit="10" stroke-linecap="round" stroke-linejoin="round"/>
						</svg>
						<div class="mt-1">{{ __('Library') }}</div>
					</button>
					<button class="btn btn-file-upload" v-if="allow_web_link" @click="show_web_link = true">
						<svg width="30" height="30" viewBox="0 0 30 30" fill="none" xmlns="http://www.w3.org/2000/svg">
							<circle cx="15" cy="15" r="15" fill="#ECAC4B"/>
							<path d="M12.0469 17.9543L17.9558 12.0454" stroke="white" stroke-linecap="round" stroke-linejoin="round"/>
							<path d="M13.8184 11.4547L15.7943 9.47873C16.4212 8.85205 17.2714 8.5 18.1578 8.5C19.0443 8.5 19.8945 8.85205 20.5214 9.47873V9.47873C21.1481 10.1057 21.5001 10.9558 21.5001 11.8423C21.5001 12.7287 21.1481 13.5789 20.5214 14.2058L18.5455 16.1818" stroke="white" stroke-linecap="round" stroke-linejoin="round"/>
							<path d="M11.4547 13.8184L9.47873 15.7943C8.85205 16.4212 8.5 17.2714 8.5 18.1578C8.5 19.0443 8.85205 19.8945 9.47873 20.5214V20.5214C10.1057 21.1481 10.9558 21.5001 11.8423 21.5001C12.7287 21.5001 13.5789 21.1481 14.2058 20.5214L16.1818 18.5455" stroke="white" stroke-linecap="round" stroke-linejoin="round"/>
						</svg>
						<div class="mt-1">{{ __('Link') }}</div>
					</button>
					<button v-if="allow_take_photo" class="btn btn-file-upload" @click="capture_image">
						<svg width="30" height="30" viewBox="0 0 30 30" fill="none" xmlns="http://www.w3.org/2000/svg">
							<circle cx="15" cy="15" r="15" fill="#CE315B"/>
							<path d="M11.5 10.5H9.5C8.67157 10.5 8 11.1716 8 12V20C8 20.8284 8.67157 21.5 9.5 21.5H20.5C21.3284 21.5 22 20.8284 22 20V12C22 11.1716 21.3284 10.5 20.5 10.5H18.5L17.3 8.9C17.1111 8.64819 16.8148 8.5 16.5 8.5H13.5C13.1852 8.5 12.8889 8.64819 12.7 8.9L11.5 10.5Z" stroke="white" stroke-linejoin="round"/>
							<circle cx="15" cy="16" r="2.5" stroke="white"/>
						</svg>
						<div class="mt-1">{{ __('Camera') }}</div>
					</button>
					<button v-if="google_drive_settings.enabled" class="btn btn-file-upload" @click="show_google_drive_picker">
						<svg width="30" height="30">
							<image href="/assets/frappe/icons/social/google_drive.svg" width="30" height="30"/>
						</svg>
						<div class="mt-1">{{ __('Google Drive') }}</div>
					</button>
				</div>
				<div class="text-muted text-medium">
					{{ upload_notes }}
				</div>
			</div>
			<div v-else>
				{{ __('Drop files here') }}
			</div>
		</div>
		<div class="file-preview-area" v-show="files.length && !show_file_browser && !show_web_link">
			<div class="file-preview-container" v-if="!show_image_cropper">
				<FilePreview
					v-for="(file, i) in files"
					:key="file.name"
					:file="file"
					@remove="remove_file(file)"
					@toggle_private="file.private = !file.private"
					@toggle_optimize="file.optimize = !file.optimize"
					@toggle_image_cropper="toggle_image_cropper(i)"
				/>
			</div>
			<div class="flex align-center" v-if="show_upload_button && currently_uploading === -1">
				<button
					class="btn btn-primary btn-sm margin-right"
					@click="upload_files"
				>
					<span v-if="files.length === 1">
						{{ __('Upload file') }}
					</span>
					<span v-else>
						{{ __('Upload {0} files', [files.length]) }}
					</span>
				</button>
				<div class="text-muted text-medium">
					{{ __('Click on the lock icon to toggle public/private') }}
				</div>
			</div>
		</div>
		<ImageCropper
			v-if="show_image_cropper && wrapper_ready"
			:file="files[crop_image_with_index]"
			:fixed_aspect_ratio="restrictions.crop_image_aspect_ratio"
			@toggle_image_cropper="toggle_image_cropper(-1)"
			@upload_after_crop="trigger_upload=true"
		/>
		<FileBrowser
			ref="file_browser"
			v-if="show_file_browser && !disable_file_browser"
			@hide-browser="show_file_browser = false"
		/>
		<WebLink
			ref="web_link"
			v-if="show_web_link"
			@hide-web-link="show_web_link = false"
		/>
	</div>
</template>

<script>
import FilePreview from './FilePreview.vue';
import FileBrowser from './FileBrowser.vue';
import WebLink from './WebLink.vue';
import GoogleDrivePicker from '../../integrations/google_drive_picker';
import ImageCropper from './ImageCropper.vue';

export default {
	name: 'FileUploader',
	props: {
		show_upload_button: {
			default: true
		},
		disable_file_browser: {
			default: false
		},
		allow_multiple: {
			default: true
		},
		as_dataurl: {
			default: false
		},
		doctype: {
			default: null
		},
		docname: {
			default: null
		},
		fieldname: {
			default: null
		},
		folder: {
			default: 'Home'
		},
		method: {
			default: null
		},
		on_success: {
			default: null
		},
		make_attachments_public: {
			default: null,
		},
		restrictions: {
			default: () => ({
				max_file_size: null, // 2048 -> 2KB
				max_number_of_files: null,
				allowed_file_types: [], // ['image/*', 'video/*', '.jpg', '.gif', '.pdf'],
				crop_image_aspect_ratio: null // 1, 16 / 9, 4 / 3, NaN (free)
			})
		},
		attach_doc_image: {
			default: false
		},
		upload_notes: {
			default: null // "Images or video, upto 2MB"
		}
	},
	components: {
		FilePreview,
		FileBrowser,
		WebLink,
		ImageCropper
	},
	data() {
		return {
			files: [],
			is_dragging: false,
			currently_uploading: -1,
			show_file_browser: false,
			show_web_link: false,
			show_image_cropper: false,
			crop_image_with_index: -1,
			trigger_upload: false,
			close_dialog: false,
			hide_dialog_footer: false,
			allow_take_photo: false,
			allow_web_link: true,
			google_drive_settings: {
				enabled: false
			},
			wrapper_ready: false
		}
	},
	created() {
		this.allow_take_photo = window.navigator.mediaDevices;
		if (frappe.user_id !== "Guest") {
			frappe.call({
				// method only available after login
				method: "frappe.integrations.doctype.google_settings.google_settings.get_file_picker_settings",
				callback: (resp) => {
					if (!resp.exc) {
						this.google_drive_settings = resp.message;
					}
				}
			});
		}
		if (this.restrictions.max_file_size == null) {
			frappe.call('frappe.core.api.file.get_max_file_size')
				.then(res => {
					this.restrictions.max_file_size = Number(res.message);
				});
		}
		if (this.restrictions.max_number_of_files == null && this.doctype) {
			this.restrictions.max_number_of_files = frappe.get_meta(this.doctype)?.max_attachments;
		}
	},
	watch: {
		files(newvalue, oldvalue) {
			if (!this.allow_multiple && newvalue.length > 1) {
				this.files = [newvalue[newvalue.length - 1]];
			}
		}
	},
	computed: {
		upload_complete() {
			return this.files.length > 0
				&& this.files.every(
					file => file.total !== 0 && file.progress === file.total);
		}
	},
	methods: {
		dragover() {
			this.is_dragging = true;
		},
		dragleave() {
			this.is_dragging = false;
		},
		dropfiles(e) {
			this.is_dragging = false;
			this.add_files(e.dataTransfer.files);
		},
		browse_files() {
			this.$refs.file_input.click();
		},
		on_file_input(e) {
			this.add_files(this.$refs.file_input.files);
		},
		remove_file(file) {
			this.files = this.files.filter(f => f !== file);
		},
		toggle_image_cropper(index) {
			this.crop_image_with_index = this.show_image_cropper ? -1 : index;
			this.hide_dialog_footer = !this.show_image_cropper;
			this.show_image_cropper = !this.show_image_cropper;
		},
		toggle_all_private() {
			let flag;
			let private_values = this.files.filter(file => file.private);
			if (private_values.length < this.files.length) {
				// there are some private and some public
				// set all to private
				flag = true;
			} else {
				// all are private, set all to public
				flag = false;
			}
			this.files = this.files.map(file => {
				file.private = flag;
				return file;
			});
		},
		show_max_files_number_warning(file) {
			console.warn(
				`File skipped because it exceeds the allowed specified limit of ${max_number_of_files} uploads`,
				file,
			);
			if (this.doctype) {
				MSG = __('File "{0}" was skipped because only {1} uploads are allowed for DocType "{2}"', [file.name, max_number_of_files, this.doctype])
			} else {
				MSG = __('File "{0}" was skipped because only {1} uploads are allowed', [file.name, max_number_of_files])
			}
			frappe.show_alert({
				message: MSG,
				indicator: "orange",
			});
		},
		add_files(file_array) {
			let files = Array.from(file_array)
				.filter(this.check_restrictions)
				.map(file => {
					let is_image = file.type.startsWith('image');
					let size_kb = file.size / 1024;
					return {
						file_obj: file,
						cropper_file: file,
						crop_box_data: null,
						optimize: size_kb > 200 && is_image && !file.type.includes('svg'),
						name: file.name,
						doc: null,
						progress: 0,
						total: 0,
						failed: false,
						request_succeeded: false,
						error_message: null,
						uploading: false,
<<<<<<< HEAD
						private: is_image ? false : true ////
=======
						private: !this.make_attachments_public,
>>>>>>> a3af8397
					};
				});

			// pop extra files as per FileUploader.restrictions.max_number_of_files
			max_number_of_files = this.restrictions.max_number_of_files;
			if (max_number_of_files && files.length > max_number_of_files) {
				files.slice(max_number_of_files).forEach(file => {
					this.show_max_files_number_warning(file, this.doctype);
				});

				files = files.slice(0, max_number_of_files);
			}

			this.files = this.files.concat(files);
			// if only one file is allowed and crop_image_aspect_ratio is set, open cropper immediately
			if (this.files.length === 1 && !this.allow_multiple && this.restrictions.crop_image_aspect_ratio != null) {
				if (!this.files[0].file_obj.type.includes('svg')) {
					this.toggle_image_cropper(0);
				}
			}
		},
		check_restrictions(file) {
			let { max_file_size, allowed_file_types = [] } = this.restrictions;

			let is_correct_type = true;
			let valid_file_size = true;

			if (allowed_file_types && allowed_file_types.length) {
				is_correct_type = allowed_file_types.some((type) => {
					// is this is a mime-type
					if (type.includes('/')) {
						if (!file.type) return false;
						return file.type.match(type);
					}

					// otherwise this is likely an extension
					if (type[0] === '.') {
						return file.name.endsWith(type);
					}
					return false;
				});
			}

			if (max_file_size && file.size != null) {
				valid_file_size = file.size < max_file_size;
			}

			if (!is_correct_type) {
				console.warn('File skipped because of invalid file type', file);
				frappe.show_alert({
					message: __('File "{0}" was skipped because of invalid file type', [file.name]),
					indicator: 'orange'
				});
			}
			if (!valid_file_size) {
				console.warn('File skipped because of invalid file size', file.size, file);
				frappe.show_alert({
					message: __('File "{0}" was skipped because size exceeds {1} MB', [file.name, max_file_size / (1024 * 1024)]),
					indicator: 'orange'
				});
			}

			return is_correct_type && valid_file_size;
		},
		upload_files() {
			if (this.show_file_browser) {
				return this.upload_via_file_browser();
			}
			if (this.show_web_link) {
				return this.upload_via_web_link();
			}
			if (this.as_dataurl) {
				return this.return_as_dataurl();
			}
			return frappe.run_serially(
				this.files.map(
					(file, i) =>
						() => this.upload_file(file, i)
				)
			);
		},
		upload_via_file_browser() {
			let selected_file = this.$refs.file_browser.selected_node;
			if (!selected_file.value) {
				frappe.msgprint(__('Click on a file to select it.'));
				this.close_dialog = true;
				return Promise.reject();
			}
			this.close_dialog = true;
			return this.upload_file({
				file_url: selected_file.file_url
			});
		},
		upload_via_web_link() {
			let file_url = this.$refs.web_link.url;
			if (!file_url) {
				frappe.msgprint(__('Invalid URL'));
				this.close_dialog = true;
				return Promise.reject();
			}
			file_url = decodeURI(file_url)
			this.close_dialog = true;
			return this.upload_file({
				file_url
			});
		},
		return_as_dataurl() {
			let promises = this.files.map(file =>
				frappe.dom.file_to_base64(file.file_obj)
					.then(dataurl => {
						file.dataurl = dataurl;
						this.on_success && this.on_success(file);
					})
			);
			this.close_dialog = true;
			return Promise.all(promises);
		},
		upload_file(file, i) {
			this.currently_uploading = i;

			return new Promise((resolve, reject) => {
				let xhr = new XMLHttpRequest();
				xhr.upload.addEventListener('loadstart', (e) => {
					file.uploading = true;
				})
				xhr.upload.addEventListener('progress', (e) => {
					if (e.lengthComputable) {
						file.progress = e.loaded;
						file.total = e.total;
					}
				})
				xhr.upload.addEventListener('load', (e) => {
					file.uploading = false;
					resolve();
				})
				xhr.addEventListener('error', (e) => {
					file.failed = true;
					reject();
				})
				xhr.onreadystatechange = () => {
					if (xhr.readyState == XMLHttpRequest.DONE) {
						if (xhr.status === 200) {
							file.request_succeeded = true;
							let r = null;
							let file_doc = null;
							try {
								r = JSON.parse(xhr.responseText);
								if (r.message.doctype === 'File') {
									file_doc = r.message;
								}
							} catch(e) {
								r = xhr.responseText;
							}

							file.doc = file_doc;

							if (this.on_success) {
								this.on_success(file_doc, r);
							}

							if (i == this.files.length - 1 && this.files.every(file => file.request_succeeded)) {
								this.close_dialog = true;
							}

						} else if (xhr.status === 403) {
							file.failed = true;
							let response = JSON.parse(xhr.responseText);
							file.error_message = `Not permitted. ${response._error_message || ''}`;

						} else if (xhr.status === 413) {
							file.failed = true;
							file.error_message = 'Size exceeds the maximum allowed file size.';

						} else {
							file.failed = true;
							file.error_message = xhr.status === 0 ? 'XMLHttpRequest Error' : `${xhr.status} : ${xhr.statusText}`;

							let error = null;
							try {
								error = JSON.parse(xhr.responseText);
							} catch(e) {
								// pass
							}
							frappe.request.cleanup({}, error);
						}
					}
				}
				xhr.open('POST', '/api/method/upload_file', true);
				xhr.setRequestHeader('Accept', 'application/json');
				xhr.setRequestHeader('X-Frappe-CSRF-Token', frappe.csrf_token);

				let form_data = new FormData();
				if (file.file_obj) {
					form_data.append('file', file.file_obj, file.name);
				}
				form_data.append('is_private', +file.private);
				form_data.append('folder', this.folder);

				if (file.file_url) {
					form_data.append('file_url', file.file_url);
				}

				if (file.file_name) {
					form_data.append('file_name', file.file_name);
				}

				if (this.doctype && this.docname) {
					form_data.append('doctype', this.doctype);
					form_data.append('docname', this.docname);
				}

				if (this.fieldname) {
					form_data.append('fieldname', this.fieldname);
				}

				if (this.method) {
					form_data.append('method', this.method);
				}

				if (file.optimize) {
					form_data.append('optimize', true);
				}

				if (this.attach_doc_image) {
					form_data.append('max_width', 200);
					form_data.append('max_height', 200);
				}

				xhr.send(form_data);
			});
		},
		capture_image() {
			const capture = new frappe.ui.Capture({
				animate: false,
				error: true
			});
			capture.show();
			capture.submit(data_urls => {
				data_urls.forEach(data_url => {
					let filename = `capture_${frappe.datetime.now_datetime().replaceAll(/[: -]/g, '_')}.png`;
					this.url_to_file(data_url, filename, 'image/png').then((file) =>
						this.add_files([file])
					);
				});
			});
		},
		show_google_drive_picker() {
			this.close_dialog = true;
			let google_drive = new GoogleDrivePicker({
				pickerCallback: data => this.google_drive_callback(data),
				...this.google_drive_settings
			});
			google_drive.loadPicker();
		},
		google_drive_callback(data) {
			if (data.action == google.picker.Action.PICKED) {
				this.upload_file({
					file_url: data.docs[0].url,
					file_name: data.docs[0].name
				});
			} else if (data.action == google.picker.Action.CANCEL) {
				cur_frm.attachments.new_attachment()
			}
		},
		url_to_file(url, filename, mime_type) {
			return fetch(url)
					.then(res => res.arrayBuffer())
					.then(buffer => new File([buffer], filename, { type: mime_type }));
		},
	}
}
</script>
<style>
.file-upload-area {
	min-height: 16rem;
	display: flex;
	align-items: center;
	justify-content: center;
	border: 1px dashed var(--dark-border-color);
	border-radius: var(--border-radius);
	cursor: pointer;
	background-color: var(--bg-color);
}

.btn-file-upload {
	background-color: transparent;
	border: none;
	box-shadow: none;
	font-size: var(--text-xs);
}
</style><|MERGE_RESOLUTION|>--- conflicted
+++ resolved
@@ -323,11 +323,7 @@
 						request_succeeded: false,
 						error_message: null,
 						uploading: false,
-<<<<<<< HEAD
-						private: is_image ? false : true ////
-=======
 						private: !this.make_attachments_public,
->>>>>>> a3af8397
 					};
 				});
 
