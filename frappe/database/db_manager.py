--- conflicted
+++ resolved
@@ -13,7 +13,6 @@
 		return self.db.sql("select user()")[0][0].split("@")[1]
 
 	def create_user(self, user, password, host=None):
-<<<<<<< HEAD
 		host = host or self.get_current_host()
 		password_predicate = f" IDENTIFIED BY '{password}'" if password else ""
 		self.db.sql(f"CREATE USER '{user}'@'{host}'{password_predicate}")
@@ -21,27 +20,6 @@
 	def delete_user(self, target, host=None):
 		host = host or self.get_current_host()
 		self.db.sql(f"DROP USER IF EXISTS '{target}'@'{host}'")
-=======
-		# Create user if it doesn't exist.
-		if not host:
-			host = self.get_current_host()
-
-		if password:
-			self.db.sql(f"CREATE USER '{user}'@'{host}' IDENTIFIED BY '{password}';")
-		else:
-			self.db.sql(f"CREATE USER '{user}'@'{host}';")
-
-	def delete_user(self, target, host=None):
-		if not host:
-			host = self.get_current_host()
-		try:
-			self.db.sql(f"DROP USER '{target}'@'{host}';")
-		except Exception as e:
-			if e.args[0] == 1396:
-				pass
-			else:
-				raise
->>>>>>> 261fbfcd
 
 	def create_database(self, target):
 		if target in self.get_database_list():
@@ -59,15 +37,10 @@
 				"CREATE TEMPORARY TABLES, CREATE VIEW, EVENT, TRIGGER, SHOW VIEW, "
 				"CREATE ROUTINE, ALTER ROUTINE, EXECUTE, LOCK TABLES"
 			)
-<<<<<<< HEAD
 			if frappe.conf.rds_db
 			else "ALL PRIVILEGES"
 		)
 		self.db.sql(f"GRANT {permissions} ON `{target}`.* TO '{user}'@'{host}'")
-=======
-		else:
-			self.db.sql(f"GRANT ALL PRIVILEGES ON `{target}`.* TO '{user}'@'{host}';")
->>>>>>> 261fbfcd
 
 	def flush_privileges(self):
 		self.db.sql("FLUSH PRIVILEGES")
