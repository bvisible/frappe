import re

import psycopg2
import psycopg2.extensions
from psycopg2.errorcodes import (
	CLASS_INTEGRITY_CONSTRAINT_VIOLATION,
	DEADLOCK_DETECTED,
	DUPLICATE_COLUMN,
	INSUFFICIENT_PRIVILEGE,
	STRING_DATA_RIGHT_TRUNCATION,
	UNDEFINED_COLUMN,
	UNDEFINED_TABLE,
	UNIQUE_VIOLATION,
)
from psycopg2.errors import SequenceGeneratorLimitExceeded, SyntaxError
from psycopg2.extensions import ISOLATION_LEVEL_REPEATABLE_READ

import frappe
from frappe.database.database import Database
from frappe.database.postgres.schema import PostgresTable
from frappe.database.utils import LazyDecode
from frappe.utils import cstr, get_table_name

# cast decimals as floats
DEC2FLOAT = psycopg2.extensions.new_type(
	psycopg2.extensions.DECIMAL.values,
	"DEC2FLOAT",
	lambda value, curs: float(value) if value is not None else None,
)

psycopg2.extensions.register_type(DEC2FLOAT)

LOCATE_SUB_PATTERN = re.compile(r"locate\(([^,]+),([^)]+)(\)?)\)", flags=re.IGNORECASE)
LOCATE_QUERY_PATTERN = re.compile(r"locate\(", flags=re.IGNORECASE)
PG_TRANSFORM_PATTERN = re.compile(r"([=><]+)\s*([+-]?\d+)(\.0)?(?![a-zA-Z\.\d])")
FROM_TAB_PATTERN = re.compile(r"from tab([\w-]*)", flags=re.IGNORECASE)


class PostgresExceptionUtil:
	ProgrammingError = psycopg2.ProgrammingError
	TableMissingError = psycopg2.ProgrammingError
	OperationalError = psycopg2.OperationalError
	InternalError = psycopg2.InternalError
	SQLError = psycopg2.ProgrammingError
	DataError = psycopg2.DataError
	InterfaceError = psycopg2.InterfaceError
	SequenceGeneratorLimitExceeded = SequenceGeneratorLimitExceeded

	@staticmethod
	def is_deadlocked(e):
		return getattr(e, "pgcode", None) == DEADLOCK_DETECTED

	@staticmethod
	def is_timedout(e):
		# http://initd.org/psycopg/docs/extensions.html?highlight=datatype#psycopg2.extensions.QueryCanceledError
		return isinstance(e, psycopg2.extensions.QueryCanceledError)

	@staticmethod
	def is_syntax_error(e):
		return isinstance(e, SyntaxError)

	@staticmethod
	def is_table_missing(e):
		return getattr(e, "pgcode", None) == UNDEFINED_TABLE

	@staticmethod
	def is_missing_table(e):
		return PostgresDatabase.is_table_missing(e)

	@staticmethod
	def is_missing_column(e):
		return getattr(e, "pgcode", None) == UNDEFINED_COLUMN

	@staticmethod
	def is_access_denied(e):
		return getattr(e, "pgcode", None) == INSUFFICIENT_PRIVILEGE

	@staticmethod
	def cant_drop_field_or_key(e):
		return getattr(e, "pgcode", None) == CLASS_INTEGRITY_CONSTRAINT_VIOLATION

	@staticmethod
	def is_duplicate_entry(e):
		return getattr(e, "pgcode", None) == UNIQUE_VIOLATION

	@staticmethod
	def is_primary_key_violation(e):
		return getattr(e, "pgcode", None) == UNIQUE_VIOLATION and "_pkey" in cstr(e.args[0])

	@staticmethod
	def is_unique_key_violation(e):
		return getattr(e, "pgcode", None) == UNIQUE_VIOLATION and "_key" in cstr(e.args[0])

	@staticmethod
	def is_duplicate_fieldname(e):
		return getattr(e, "pgcode", None) == DUPLICATE_COLUMN

	@staticmethod
	def is_data_too_long(e):
		return getattr(e, "pgcode", None) == STRING_DATA_RIGHT_TRUNCATION


class PostgresDatabase(PostgresExceptionUtil, Database):
	REGEX_CHARACTER = "~"

	# NOTE; The sequence cache for postgres is per connection.
	# Since we're opening and closing connections for every transaction this results in skipping the cache
	# to the next non-cached value hence not using cache in postgres.
	# ref: https://stackoverflow.com/questions/21356375/postgres-9-0-4-sequence-skipping-numbers
	SEQUENCE_CACHE = 0

	def setup_type_map(self):
		self.db_type = "postgres"
		self.type_map = {
			"Currency": ("decimal", "21,9"),
			"Int": ("bigint", None),
			"Long Int": ("bigint", None),
			"Float": ("decimal", "21,9"),
			"Percent": ("decimal", "21,9"),
			"Check": ("smallint", None),
			"Small Text": ("text", ""),
			"Long Text": ("text", ""),
			"Code": ("text", ""),
			"Text Editor": ("text", ""),
			"Markdown Editor": ("text", ""),
			"HTML Editor": ("text", ""),
			"Date": ("date", ""),
			"Datetime": ("timestamp", None),
			"Time": ("time", "6"),
			"Text": ("text", ""),
			"Data": ("varchar", self.VARCHAR_LEN),
			"Link": ("varchar", self.VARCHAR_LEN),
			"Dynamic Link": ("varchar", self.VARCHAR_LEN),
			"Password": ("text", ""),
			"Select": ("varchar", self.VARCHAR_LEN),
			"Rating": ("decimal", "3,2"),
			"Read Only": ("varchar", self.VARCHAR_LEN),
			"Attach": ("text", ""),
			"Attach Image": ("text", ""),
			"Signature": ("text", ""),
			"Color": ("varchar", self.VARCHAR_LEN),
			"Barcode": ("text", ""),
			"Geolocation": ("text", ""),
			"Duration": ("decimal", "21,9"),
			"Icon": ("varchar", self.VARCHAR_LEN),
			"Phone": ("varchar", self.VARCHAR_LEN),
			"Autocomplete": ("varchar", self.VARCHAR_LEN),
			"JSON": ("json", ""),
		}

	@property
	def last_query(self):
		return LazyDecode(self._cursor.query)

	def get_connection(self):
		conn = psycopg2.connect(
			"host='{}' dbname='{}' user='{}' password='{}' port={}".format(
				self.host, self.user, self.user, self.password, self.port
			)
		)
		conn.set_isolation_level(ISOLATION_LEVEL_REPEATABLE_READ)

		return conn

	def escape(self, s, percent=True):
		"""Escape quotes and percent in given string."""
		if isinstance(s, bytes):
			s = s.decode("utf-8")

		# MariaDB's driver treats None as an empty string
		# So Postgres should do the same

		if s is None:
			s = ""

		if percent:
			s = s.replace("%", "%%")

		s = s.encode("utf-8")

		return str(psycopg2.extensions.QuotedString(s))

	def get_database_size(self):
		"""'Returns database size in MB"""
		db_size = self.sql(
			"SELECT (pg_database_size(%s) / 1024 / 1024) as database_size", self.db_name, as_dict=True
		)
		return db_size[0].get("database_size")

	# pylint: disable=W0221
	def sql(self, query, values=(), *args, **kwargs):
		return super().sql(modify_query(query), modify_values(values), *args, **kwargs)

	def lazy_mogrify(self, *args, **kwargs) -> str:
		return self.last_query

	def get_tables(self, cached=True):
		return [
			d[0]
			for d in self.sql(
				"""select table_name
			from information_schema.tables
			where table_catalog='{}'
				and table_type = 'BASE TABLE'
				and table_schema='{}'""".format(
					frappe.conf.db_name, frappe.conf.get("db_schema", "public")
				)
			)
		]

	def format_date(self, date):
		if not date:
			return "0001-01-01"

		if not isinstance(date, str):
			date = date.strftime("%Y-%m-%d")

		return date

	# column type
	@staticmethod
	def is_type_number(code):
		return code == psycopg2.NUMBER

	@staticmethod
	def is_type_datetime(code):
		return code == psycopg2.DATETIME

<<<<<<< HEAD
	def rename_table(self, old_name: str, new_name: str) -> Union[List, Tuple]:
=======
	# exception type
	@staticmethod
	def is_deadlocked(e):
		return e.pgcode == "40P01"

	@staticmethod
	def is_timedout(e):
		# http://initd.org/psycopg/docs/extensions.html?highlight=datatype#psycopg2.extensions.QueryCanceledError
		return isinstance(e, psycopg2.extensions.QueryCanceledError)

	@staticmethod
	def is_syntax_error(e):
		return isinstance(e, psycopg2.errors.SyntaxError)

	@staticmethod
	def is_table_missing(e):
		return getattr(e, "pgcode", None) == "42P01"

	@staticmethod
	def is_missing_table(e):
		return PostgresDatabase.is_table_missing(e)

	@staticmethod
	def is_missing_column(e):
		return getattr(e, "pgcode", None) == "42703"

	@staticmethod
	def is_access_denied(e):
		return e.pgcode == "42501"

	@staticmethod
	def cant_drop_field_or_key(e):
		return e.pgcode.startswith("23")

	@staticmethod
	def is_duplicate_entry(e):
		return e.pgcode == "23505"

	@staticmethod
	def is_primary_key_violation(e):
		return getattr(e, "pgcode", None) == "23505" and "_pkey" in cstr(e.args[0])

	@staticmethod
	def is_unique_key_violation(e):
		return getattr(e, "pgcode", None) == "23505" and "_key" in cstr(e.args[0])

	@staticmethod
	def is_duplicate_fieldname(e):
		return e.pgcode == "42701"

	@staticmethod
	def is_data_too_long(e):
		return e.pgcode == STRING_DATA_RIGHT_TRUNCATION

	def rename_table(self, old_name: str, new_name: str) -> list | tuple:
>>>>>>> 261fbfcd
		old_name = get_table_name(old_name)
		new_name = get_table_name(new_name)
		return self.sql(f"ALTER TABLE `{old_name}` RENAME TO `{new_name}`")

	def describe(self, doctype: str) -> list | tuple:
		table_name = get_table_name(doctype)
		return self.sql(
			f"SELECT COLUMN_NAME FROM information_schema.COLUMNS WHERE TABLE_NAME = '{table_name}'"
		)

	def change_column_type(
		self, doctype: str, column: str, type: str, nullable: bool = False, use_cast: bool = False
	) -> list | tuple:
		table_name = get_table_name(doctype)
		null_constraint = "SET NOT NULL" if not nullable else "DROP NOT NULL"
		using_cast = f'using "{column}"::{type}' if use_cast else ""

		# postgres allows ddl in transactions but since we've currently made
		# things same as mariadb (raising exception on ddl commands if the transaction has any writes),
		# hence using sql_ddl here for committing and then moving forward.
		return self.sql_ddl(
			f"""ALTER TABLE "{table_name}"
				ALTER COLUMN "{column}" TYPE {type} {using_cast},
				ALTER COLUMN "{column}" {null_constraint}"""
		)

	def create_auth_table(self):
		self.sql_ddl(
			"""create table if not exists "__Auth" (
				"doctype" VARCHAR(140) NOT NULL,
				"name" VARCHAR(255) NOT NULL,
				"fieldname" VARCHAR(140) NOT NULL,
				"password" TEXT NOT NULL,
				"encrypted" INT NOT NULL DEFAULT 0,
				PRIMARY KEY ("doctype", "name", "fieldname")
			)"""
		)

	def create_global_search_table(self):
		if not "__global_search" in self.get_tables():
			self.sql(
				"""create table "__global_search"(
				doctype varchar(100),
				name varchar({0}),
				title varchar({0}),
				content text,
				route varchar({0}),
				published int not null default 0,
				unique (doctype, name))""".format(
					self.VARCHAR_LEN
				)
			)

	def create_user_settings_table(self):
		self.sql_ddl(
			"""create table if not exists "__UserSettings" (
			"user" VARCHAR(180) NOT NULL,
			"doctype" VARCHAR(180) NOT NULL,
			"data" TEXT,
			UNIQUE ("user", "doctype")
			)"""
		)

	def updatedb(self, doctype, meta=None):
		"""
		Syncs a `DocType` to the table
		* creates if required
		* updates columns
		* updates indices
		"""
		res = self.sql(f"select issingle from `tabDocType` where name='{doctype}'")
		if not res:
			raise Exception(f"Wrong doctype {doctype} in updatedb")

		if not res[0][0]:
			db_table = PostgresTable(doctype, meta)
			db_table.validate()

			self.commit()
			db_table.sync()
			self.begin()

	@staticmethod
	def get_on_duplicate_update(key="name"):
		if isinstance(key, list):
			key = '", "'.join(key)
		return f'ON CONFLICT ("{key}") DO UPDATE SET '

	def check_implicit_commit(self, query):
		pass  # postgres can run DDL in transactions without implicit commits

	def has_index(self, table_name, index_name):
		return self.sql(
			"""SELECT 1 FROM pg_indexes WHERE tablename='{table_name}'
			and indexname='{index_name}' limit 1""".format(
				table_name=table_name, index_name=index_name
			)
		)

	def add_index(self, doctype: str, fields: list, index_name: str = None):
		"""Creates an index with given fields if not already created.
		Index name will be `fieldname1_fieldname2_index`"""
		table_name = get_table_name(doctype)
		index_name = index_name or self.get_index_name(fields)
		fields_str = '", "'.join(re.sub(r"\(.*\)", "", field) for field in fields)

		self.sql_ddl(f'CREATE INDEX IF NOT EXISTS "{index_name}" ON `{table_name}` ("{fields_str}")')

	def add_unique(self, doctype, fields, constraint_name=None):
		if isinstance(fields, str):
			fields = [fields]
		if not constraint_name:
			constraint_name = "unique_" + "_".join(fields)

		if not self.sql(
			"""
			SELECT CONSTRAINT_NAME
			FROM information_schema.TABLE_CONSTRAINTS
			WHERE table_name=%s
			AND constraint_type='UNIQUE'
			AND CONSTRAINT_NAME=%s""",
			("tab" + doctype, constraint_name),
		):
			self.commit()
			self.sql(
				"""ALTER TABLE `tab%s`
					ADD CONSTRAINT %s UNIQUE (%s)"""
				% (doctype, constraint_name, ", ".join(fields))
			)

	def get_table_columns_description(self, table_name):
		"""Returns list of column and its description"""
		# pylint: disable=W1401
		return self.sql(
			"""
			SELECT a.column_name AS name,
			CASE LOWER(a.data_type)
				WHEN 'character varying' THEN CONCAT('varchar(', a.character_maximum_length ,')')
				WHEN 'timestamp without time zone' THEN 'timestamp'
				ELSE a.data_type
			END AS type,
			BOOL_OR(b.index) AS index,
			SPLIT_PART(COALESCE(a.column_default, NULL), '::', 1) AS default,
			BOOL_OR(b.unique) AS unique
			FROM information_schema.columns a
			LEFT JOIN
				(SELECT indexdef, tablename,
					indexdef LIKE '%UNIQUE INDEX%' AS unique,
					indexdef NOT LIKE '%UNIQUE INDEX%' AS index
					FROM pg_indexes
					WHERE tablename='{table_name}') b
				ON SUBSTRING(b.indexdef, '(.*)') LIKE CONCAT('%', a.column_name, '%')
			WHERE a.table_name = '{table_name}'
			GROUP BY a.column_name, a.data_type, a.column_default, a.character_maximum_length;
		""".format(
				table_name=table_name
			),
			as_dict=1,
		)

	def get_database_list(self):
		return self.sql("SELECT datname FROM pg_database", pluck=True)


def modify_query(query):
	""" "Modifies query according to the requirements of postgres"""
	# replace ` with " for definitions
	query = str(query).replace("`", '"')
	query = replace_locate_with_strpos(query)
	# select from requires ""
	query = FROM_TAB_PATTERN.sub(r'from "tab\1"', query)

	# only find int (with/without signs), ignore decimals (with/without signs), ignore hashes (which start with numbers),
	# drop .0 from decimals and add quotes around them
	#
	# >>> query = "c='abcd' , a >= 45, b = -45.0, c =   40, d=4500.0, e=3500.53, f=40psdfsd, g=9092094312, h=12.00023"
	# >>> re.sub(r"([=><]+)\s*([+-]?\d+)(\.0)?(?![a-zA-Z\.\d])", r"\1 '\2'", query)
	# 	"c='abcd' , a >= '45', b = '-45', c = '40', d= '4500', e=3500.53, f=40psdfsd, g= '9092094312', h=12.00023

	return PG_TRANSFORM_PATTERN.sub(r"\1 '\2'", query)


def modify_values(values):
	def modify_value(value):
		if isinstance(value, (list, tuple)):
			value = tuple(modify_values(value))

		elif isinstance(value, int):
			value = str(value)

		return value

	if not values:
		return values

	if isinstance(values, dict):
		for k, v in values.items():
			values[k] = modify_value(v)
	elif isinstance(values, (tuple, list)):
		new_values = []
		for val in values:
			new_values.append(modify_value(val))

		values = new_values
	else:
		values = modify_value(values)

	return values


def replace_locate_with_strpos(query):
	# strpos is the locate equivalent in postgres
	if LOCATE_QUERY_PATTERN.search(query):
		query = LOCATE_SUB_PATTERN.sub(r"strpos(\2\3, \1)", query)
	return query<|MERGE_RESOLUTION|>--- conflicted
+++ resolved
@@ -226,65 +226,7 @@
 	def is_type_datetime(code):
 		return code == psycopg2.DATETIME
 
-<<<<<<< HEAD
-	def rename_table(self, old_name: str, new_name: str) -> Union[List, Tuple]:
-=======
-	# exception type
-	@staticmethod
-	def is_deadlocked(e):
-		return e.pgcode == "40P01"
-
-	@staticmethod
-	def is_timedout(e):
-		# http://initd.org/psycopg/docs/extensions.html?highlight=datatype#psycopg2.extensions.QueryCanceledError
-		return isinstance(e, psycopg2.extensions.QueryCanceledError)
-
-	@staticmethod
-	def is_syntax_error(e):
-		return isinstance(e, psycopg2.errors.SyntaxError)
-
-	@staticmethod
-	def is_table_missing(e):
-		return getattr(e, "pgcode", None) == "42P01"
-
-	@staticmethod
-	def is_missing_table(e):
-		return PostgresDatabase.is_table_missing(e)
-
-	@staticmethod
-	def is_missing_column(e):
-		return getattr(e, "pgcode", None) == "42703"
-
-	@staticmethod
-	def is_access_denied(e):
-		return e.pgcode == "42501"
-
-	@staticmethod
-	def cant_drop_field_or_key(e):
-		return e.pgcode.startswith("23")
-
-	@staticmethod
-	def is_duplicate_entry(e):
-		return e.pgcode == "23505"
-
-	@staticmethod
-	def is_primary_key_violation(e):
-		return getattr(e, "pgcode", None) == "23505" and "_pkey" in cstr(e.args[0])
-
-	@staticmethod
-	def is_unique_key_violation(e):
-		return getattr(e, "pgcode", None) == "23505" and "_key" in cstr(e.args[0])
-
-	@staticmethod
-	def is_duplicate_fieldname(e):
-		return e.pgcode == "42701"
-
-	@staticmethod
-	def is_data_too_long(e):
-		return e.pgcode == STRING_DATA_RIGHT_TRUNCATION
-
 	def rename_table(self, old_name: str, new_name: str) -> list | tuple:
->>>>>>> 261fbfcd
 		old_name = get_table_name(old_name)
 		new_name = get_table_name(new_name)
 		return self.sql(f"ALTER TABLE `{old_name}` RENAME TO `{new_name}`")
