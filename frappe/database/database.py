--- conflicted
+++ resolved
@@ -30,15 +30,7 @@
 MULTI_WORD_PATTERN = re.compile(r'([`"])(tab([A-Z]\w+)( [A-Z]\w+)+)\1')
 
 
-<<<<<<< HEAD
-class Database(object):
-=======
-def is_query_type(query: str, query_type: str | tuple[str]) -> bool:
-	return query.lstrip().split(maxsplit=1)[0].lower().startswith(query_type)
-
-
 class Database:
->>>>>>> 261fbfcd
 	"""
 	Open a database connection with the given parmeters, if use_default is True, use the
 	login details from `conf.py`. This is called by the request handler and is accessible using
@@ -189,16 +181,10 @@
 		if debug:
 			time_start = time()
 
-<<<<<<< HEAD
 		if values is not None:
 			if not isinstance(values, (tuple, dict, list)):
 				values = (values,)
 			query, values = self._transform_query(query, values)
-=======
-			if debug:
-				time_end = time()
-				frappe.errprint(("Execution time: {} sec").format(round(time_end - time_start, 2)))
->>>>>>> 261fbfcd
 
 		try:
 			self._cursor.execute(query, values)
@@ -1034,11 +1020,7 @@
 
 	def a_row_exists(self, doctype):
 		"""Returns True if atleast one row exists."""
-<<<<<<< HEAD
 		return frappe.get_all(doctype, limit=1, order_by=None, as_list=True)
-=======
-		return self.sql(f"select name from `tab{doctype}` limit 1")
->>>>>>> 261fbfcd
 
 	def exists(self, dt, dn=None, cache=False):
 		"""Return the document name of a matching document, or None.
@@ -1149,7 +1131,6 @@
 		return column in self.get_table_columns(doctype)
 
 	def get_column_type(self, doctype, column):
-<<<<<<< HEAD
 		"""Returns column type from database."""
 		information_schema = frappe.qb.Schema("information_schema")
 		table = get_table_name(doctype)
@@ -1160,12 +1141,6 @@
 			.where(
 				(information_schema.columns.table_name == table)
 				& (information_schema.columns.column_name == column)
-=======
-		return self.sql(
-			"""SELECT column_type FROM INFORMATION_SCHEMA.COLUMNS
-			WHERE table_name = 'tab{}' AND column_name = '{}' """.format(
-				doctype, column
->>>>>>> 261fbfcd
 			)
 			.run(pluck=True)[0]
 		)
