# Copyright (c) 2013, Web Notes Technologies Pvt. Ltd. and Contributors
# MIT License. See license.txt

from __future__ import unicode_literals

"""
	frappe.translate
	~~~~~~~~~~~~~~~~

	Translation tools for frappe
"""

import frappe, os, re, codecs, json
from frappe.utils.jinja import render_include
from jinja2 import TemplateError

def guess_language_from_http_header(lang):
	"""Set `frappe.local.lang` from HTTP headers at beginning of request"""
	if not lang:
		return frappe.local.lang

	guess = None
	lang_list = get_all_languages() or []

	if ";" in lang: # not considering weightage
		lang = lang.split(";")[0]
	if "," in lang:
		lang = lang.split(",")
	else:
		lang = [lang]

	for l in lang:
		code = l.strip()
		if code in lang_list:
			guess = code
			break

		# check if parent language (pt) is setup, if variant (pt-BR)
		if "-" in code:
			code = code.split("-")[0]
			if code in lang_list:
				guess = code
				break

	return guess or frappe.local.lang

def get_user_lang(user=None):
	"""Set frappe.local.lang from user preferences on session beginning or resumption"""
	if not user:
		user = frappe.session.user

	# via cache
	lang = frappe.cache().get_value("lang:" + user)

	if not lang:

		# if defined in user profile
		user_lang = frappe.db.get_value("User", user, "language")
		if user_lang and user_lang!="Loading...":
			lang = get_lang_dict().get(user_lang)
		else:
			default_lang = frappe.db.get_default("lang")
			lang = default_lang or frappe.local.lang

		frappe.cache().set_value("lang:" + user, lang or "en")

	return lang

def set_default_language(language):
	"""Set Global default language"""
	lang = get_lang_dict()[language]
	frappe.db.set_default("lang", lang)
	frappe.local.lang = lang

def get_all_languages():
	"""Returns all language codes ar, ch etc"""
	return [a.split()[0] for a in get_lang_info()]

def get_lang_dict():
	"""Returns all languages in dict format, full name is the key e.g. `{"english":"en"}`"""
	return dict([[a[1], a[0]] for a in [a.split(None, 1) for a in get_lang_info()]])

def get_lang_info():
	"""Returns a listified version of `apps/languages.txt`"""
	return frappe.cache().get_value("langinfo",
		lambda:frappe.get_file_items(os.path.join(frappe.local.sites_path, "languages.txt")))

def get_dict(fortype, name=None):
	"""Returns translation dict for a type of object.

	 :param fortype: must be one of `doctype`, `page`, `report`, `include`, `jsfile`, `boot`
	 :param name: name of the document for which assets are to be returned.
	 """
	fortype = fortype.lower()
	cache = frappe.cache()
	cache_key = "translation_assets:" + frappe.local.lang
	asset_key = fortype + ":" + (name or "-")
	translation_assets = cache.get_value(cache_key) or {}

	if not asset_key in translation_assets:
		if fortype=="doctype":
			messages = get_messages_from_doctype(name)
		elif fortype=="page":
			messages = get_messages_from_page(name)
		elif fortype=="report":
			messages = get_messages_from_report(name)
		elif fortype=="include":
			messages = get_messages_from_include_files()
		elif fortype=="jsfile":
			messages = get_messages_from_file(name)
		elif fortype=="boot":
			messages = get_messages_from_include_files()
			messages += frappe.db.sql_list("select name from tabDocType")
			messages += frappe.db.sql_list("select name from tabRole")
			messages += frappe.db.sql_list("select name from `tabModule Def`")

		translation_assets[asset_key] = make_dict_from_messages(messages)
		cache.set_value(cache_key, translation_assets)

	return translation_assets[asset_key]

def add_lang_dict(code):
	"""Extracts messages and returns Javascript code snippet to be appened at the end
	of the given script

	:param code: Javascript code snippet to which translations needs to be appended."""
	messages = extract_messages_from_code(code)
	code += "\n\n$.extend(frappe._messages, %s)" % json.dumps(make_dict_from_messages(messages))
	return code

def make_dict_from_messages(messages, full_dict=None):
	"""Returns translated messages as a dict in Language specified in `frappe.local.lang`

	:param messages: List of untranslated messages
	"""
	out = {}
	if full_dict==None:
		full_dict = get_full_dict(frappe.local.lang)

	for m in messages:
		if m in full_dict:
			out[m] = full_dict[m]

	return out

def get_lang_js(fortype, name):
	"""Returns code snippet to be appended at the end of a JS script.

	:param fortype: Type of object, e.g. `DocType`
	:param name: Document name
	"""
	return "\n\n$.extend(frappe._messages, %s)" % json.dumps(get_dict(fortype, name))

def get_full_dict(lang):
	"""Load and return the entire translations dictionary for a language from :meth:`frape.cache`

	:param lang: Language Code, e.g. `hi`
	"""
	if lang == "en":
		return {}
	return frappe.cache().get_value("lang:" + lang, lambda:load_lang(lang))

def load_lang(lang, apps=None):
	"""Combine all translations from `.csv` files in all `apps`"""
	out = {}
	for app in (apps or frappe.get_all_apps(True)):
		path = os.path.join(frappe.get_pymodule_path(app), "translations", lang + ".csv")
		if os.path.exists(path):
			cleaned = dict([item for item in dict(read_csv_file(path)).iteritems() if item[1]])
			out.update(cleaned)

	return out

def clear_cache():
	"""Clear all translation assets from :meth:`frappe.cache`"""
	cache = frappe.cache()
	cache.delete_value("langinfo")
	for lang in get_all_languages():
		cache.delete_value("lang:" + lang)
		cache.delete_value("translation_assets:" + lang)

def get_messages_for_app(app):
	"""Returns all messages (list) for a specified `app`"""
	messages = []
	modules = ", ".join(['"{}"'.format(m.title().replace("_", " ")) \
		for m in frappe.local.app_modules[app]])

	# doctypes
	if modules:
		for name in frappe.db.sql_list("""select name from tabDocType
			where module in ({})""".format(modules)):
			messages.extend(get_messages_from_doctype(name))

		# pages
		for name, title in frappe.db.sql("""select name, title from tabPage
			where module in ({})""".format(modules)):
			messages.append(title or name)
			messages.extend(get_messages_from_page(name))

		# reports
		for name in frappe.db.sql_list("""select tabReport.name from tabDocType, tabReport
			where tabReport.ref_doctype = tabDocType.name
				and tabDocType.module in ({})""".format(modules)):
			messages.append(name)
			messages.extend(get_messages_from_report(name))

	# app_include_files
	messages.extend(get_messages_from_include_files(app))

	# server_messages
	messages.extend(get_server_messages(app))

	return list(set(messages))

def get_messages_from_doctype(name):
	"""Extract all translatable messages for a doctype. Includes labels, Python code,
	Javascript code, html templates"""
	messages = []
	meta = frappe.get_meta(name)

	messages = [meta.name, meta.module]

	if meta.description:
		messages.append(meta.description)

	# translations of field labels, description and options
	for d in meta.get("fields"):
		messages.extend([d.label, d.description])

		if d.fieldtype=='Select' and d.options \
			and not d.options.startswith("attach_files:"):
			options = d.options.split('\n')
			if not "icon" in options[0]:
				messages.extend(options)

	# translations of roles
	for d in meta.get("permissions"):
		if d.role:
			messages.append(d.role)

	# extract from js, py files
	doctype_file_path = frappe.get_module_path(meta.module, "doctype", meta.name, meta.name)
	messages.extend(get_messages_from_file(doctype_file_path + ".js"))
	messages.extend(get_messages_from_file(doctype_file_path + "_list.js"))
	messages.extend(get_messages_from_file(doctype_file_path + "_list.html"))
	messages.extend(get_messages_from_file(doctype_file_path + "_calendar.js"))
	return clean(messages)

def get_messages_from_page(name):
	"""Returns all translatable strings from a :class:`frappe.core.doctype.Page`"""
	return _get_messages_from_page_or_report("Page", name)

def get_messages_from_report(name):
	"""Returns all translatable strings from a :class:`frappe.core.doctype.Report`"""
	report = frappe.get_doc("Report", name)
	messages = _get_messages_from_page_or_report("Report", name,
		frappe.db.get_value("DocType", report.ref_doctype, "module"))
	if report.query:
		messages.extend(re.findall('"([^:,^"]*):', report.query))
	messages.append(report.report_name)
	return clean(messages)

def _get_messages_from_page_or_report(doctype, name, module=None):
	if not module:
		module = frappe.db.get_value(doctype, name, "module")
	file_path = frappe.get_module_path(module, doctype, name, name)
	messages = get_messages_from_file(file_path + ".js")
	messages += get_messages_from_file(file_path + ".html")
	messages += get_messages_from_file(file_path + ".py")

	return clean(messages)

def get_server_messages(app):
	"""Extracts all translatable strings (tagged with :func:`frappe._`) from Python modules inside an app"""
	messages = []
	for basepath, folders, files in os.walk(frappe.get_pymodule_path(app)):
		for dontwalk in (".git", "public", "locale"):
			if dontwalk in folders: folders.remove(dontwalk)

		for f in files:
			if f.endswith(".py") or f.endswith(".html") or f.endswith(".js"):
				messages.extend(get_messages_from_file(os.path.join(basepath, f)))

	return clean(messages)

def get_messages_from_include_files(app_name=None):
	"""Extracts all translatable strings from Javascript app files"""
	messages = []
	for file in (frappe.get_hooks("app_include_js", app_name=app_name) or []) + (frappe.get_hooks("web_include_js", app_name=app_name) or []):
		messages.extend(get_messages_from_file(os.path.join(frappe.local.sites_path, file)))

	return clean(messages)

def get_messages_from_file(path):
	"""Returns a list of transatable strings from a code file

	:param path: path of the code file
	"""
	if os.path.exists(path):
		with open(path, 'r') as sourcefile:
			return extract_messages_from_code(sourcefile.read(), path.endswith(".py"))
	else:
		return []

def extract_messages_from_code(code, is_py=False):
	"""Extracts translatable srings from a code file

	:param code: code from which translatable files are to be extracted
	:param is_py: include messages in triple quotes e.g. `_('''message''')`"""
	try:
		code = render_include(code)
	except TemplateError:
		# Exception will occur when it encounters John Resig's microtemplating code
		pass

	messages = []
	messages += re.findall('_\("([^"]*)"', code)
	messages += re.findall("_\('([^']*)'", code)
	if is_py:
		messages += re.findall('_\("{3}([^"]*)"{3}.*\)', code, re.S)
	return clean(messages)

def clean(messages):
	"""Scrub and return list of translatable messages. Strips empty strings, numbers, known CSS classes etc."""
	l = []
	messages = list(set(messages))
	for m in messages:
		if m:
			if re.search("[a-z]", m) and not m.startswith("icon-") and not m.endswith("px") and not m.startswith("eval:"):
				l.append(m)
	return l

def read_csv_file(path):
	"""Read CSV file and return as list of list

	:param path: File path"""
	from csv import reader
	with codecs.open(path, 'r', 'utf-8') as msgfile:
		data = msgfile.read()
<<<<<<< HEAD

		# for japanese! #wtf
		data = data.replace(chr(28), "").replace(chr(29), "")

=======
		data = data.replace(chr(28), "").replace(chr(29), "")
>>>>>>> 7540443c
		data = reader([r.encode('utf-8') for r in data.splitlines()])
		newdata = [[unicode(val, 'utf-8') for val in row] for row in data]
	return newdata

def write_csv_file(path, app_messages, lang_dict):
	"""Write translation CSV file.

	:param path: File path, usually `[app]/translations`.
	:param app_messages: Translatable strings for this app.
	:param lang_dict: Full translated dict.
	"""
	app_messages.sort()
	from csv import writer
	with open(path, 'w') as msgfile:
		w = writer(msgfile)
		for m in app_messages:
			t = lang_dict.get(m, '')
			# strip whitespaces
			t = re.sub('{\s?([0-9]+)\s?}', "{\g<1>}", t)
			w.writerow([m.encode('utf-8'), t.encode('utf-8')])

def get_untranslated(lang, untranslated_file, get_all=False):
	"""Returns all untranslated strings for a language and writes in a file

	:param lang: Language code.
	:param untranslated_file: Output file path.
	:param get_all: Return all strings, translated or not."""
	clear_cache()
	apps = frappe.get_all_apps(True)

	messages = []
	untranslated = []
	for app in apps:
		messages.extend(get_messages_for_app(app))

	messages = list(set(messages))

	def escape_newlines(s):
		return (s.replace("\\\n", "|||||")
				.replace("\\n", "||||")
				.replace("\n", "|||"))

	if get_all:
		print str(len(messages)) + " messages"
		with open(untranslated_file, "w") as f:
			for m in messages:
				# replace \n with ||| so that internal linebreaks don't get split
				f.write((escape_newlines(m) + os.linesep).encode("utf-8"))
	else:
		full_dict = get_full_dict(lang)

		for m in messages:
			if not full_dict.get(m):
				untranslated.append(m)

		if untranslated:
			print str(len(untranslated)) + " missing translations of " + str(len(messages))
			with open(untranslated_file, "w") as f:
				for m in untranslated:
					# replace \n with ||| so that internal linebreaks don't get split
					f.write((escape_newlines(m) + os.linesep).encode("utf-8"))
		else:
			print "all translated!"

def update_translations(lang, untranslated_file, translated_file):
	"""Update translations from a source and target file for a given language.

	:param lang: Language code (e.g. `en`).
	:param untranslated_file: File path with the messages in English.
	:param translated_file: File path with messages in language to be updated."""
	clear_cache()
	full_dict = get_full_dict(lang)

	def restore_newlines(s):
		return (s.replace("|||||", "\\\n")
				.replace("| | | | |", "\\\n")
				.replace("||||", "\\n")
				.replace("| | | |", "\\n")
				.replace("|||", "\n")
				.replace("| | |", "\n"))

	translation_dict = {}
	for key, value in zip(frappe.get_file_items(untranslated_file, ignore_empty_lines=False),
		frappe.get_file_items(translated_file, ignore_empty_lines=False)):

		# undo hack in get_untranslated
		translation_dict[restore_newlines(key)] = restore_newlines(value)

	full_dict.update(translation_dict)

	for app in frappe.get_all_apps(True):
		write_translations_file(app, lang, full_dict)

def rebuild_all_translation_files():
	"""Rebuild all translation files: `[app]/translations/[lang].csv`."""
	for lang in get_all_languages():
		for app in frappe.get_all_apps():
			write_translations_file(app, lang)

def write_translations_file(app, lang, full_dict=None, app_messages=None):
	"""Write a translation file for a given language.

	:param app: `app` for which translations are to be written.
	:param lang: Language code.
	:param full_dict: Full translated langauge dict (optional).
	:param app_messages: Source strings (optional).
	"""
	if not app_messages:
		app_messages = get_messages_for_app(app)

	if not app_messages:
		return

	tpath = frappe.get_pymodule_path(app, "translations")
	frappe.create_folder(tpath)
	write_csv_file(os.path.join(tpath, lang + ".csv"),
		app_messages, full_dict or get_full_dict(lang))

def send_translations(translation_dict):
	"""Append translated dict in `frappe.local.response`"""
	if "__messages" not in frappe.local.response:
		frappe.local.response["__messages"] = {}

	frappe.local.response["__messages"].update(translation_dict)<|MERGE_RESOLUTION|>--- conflicted
+++ resolved
@@ -337,14 +337,9 @@
 	from csv import reader
 	with codecs.open(path, 'r', 'utf-8') as msgfile:
 		data = msgfile.read()
-<<<<<<< HEAD
 
 		# for japanese! #wtf
 		data = data.replace(chr(28), "").replace(chr(29), "")
-
-=======
-		data = data.replace(chr(28), "").replace(chr(29), "")
->>>>>>> 7540443c
 		data = reader([r.encode('utf-8') for r in data.splitlines()])
 		newdata = [[unicode(val, 'utf-8') for val in row] for row in data]
 	return newdata
