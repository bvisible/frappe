# Copyright (c) 2015, Frappe Technologies Pvt. Ltd. and Contributors
# See license.txt

from __future__ import unicode_literals
import frappe, json, os
import unittest

test_records = frappe.get_test_records('Report')

class TestReport(unittest.TestCase):
	def test_report_builder(self):
		if frappe.db.exists('Report', 'User Activity Report'):
			frappe.delete_doc('Report', 'User Activity Report')

		with open(os.path.join(os.path.dirname(__file__), 'user_activity_report.json'), 'r') as f:
			frappe.get_doc(json.loads(f.read())).insert()

		report = frappe.get_doc('Report', 'User Activity Report')
		columns, data = report.get_data()
		self.assertEqual(columns[0].get('label'), 'ID')
		self.assertEqual(columns[1].get('label'), 'User Type')
		self.assertTrue('Administrator' in [d[0] for d in data])

	def test_query_report(self):
		report = frappe.get_doc('Report', 'Permitted Documents For User')
		columns, data = report.get_data(filters={'user': 'Administrator', 'doctype': 'DocType'})
		self.assertEqual(columns[0].get('label'), 'Name')
		self.assertEqual(columns[1].get('label'), 'Module')
		self.assertTrue('User' in [d[0] for d in data])

	def test_report_permisisons(self):
		frappe.db.sql("""delete from `tabHas Role` where parent = %s 
			and role = 'Test Has Role'""", frappe.session.user, auto_commit=1)

		if not frappe.db.exists('Role', 'Test Has Role'):
			role = frappe.get_doc({
				'doctype': 'Role',
				'role_name': 'Test Has Role'
			}).insert(ignore_permissions=True)

		if not frappe.db.exists("Report", "Test Report"):
			report = frappe.get_doc({
				'doctype': 'Report',
				'ref_doctype': 'User',
				'report_name': 'Test Report',
				'report_type': 'Query Report',
				'is_standard': 'No',
				'roles': [
					{'role': 'Test Has Role'}
				]
			}).insert(ignore_permissions=True)
		else:
			report = frappe.get_doc('Report', 'Test Report')

		self.assertNotEquals(report.is_permitted(), True)

	# test for the `_format` method if report data doesn't have sort_by parameter
	def test_format_method(self):
		if frappe.db.exists('Report', 'User Activity Report Without Sort'):
			frappe.delete_doc('Report', 'User Activity Report Without Sort')
		with open(os.path.join(os.path.dirname(__file__), 'user_activity_report_without_sort.json'), 'r') as f:
			frappe.get_doc(json.loads(f.read())).insert()

		report = frappe.get_doc('Report', 'User Activity Report Without Sort')
<<<<<<< HEAD
=======

>>>>>>> cd50fece
		# this would raise an error without the fix added along with this test case
		columns, data = report.get_data()
		self.assertEqual(columns[0].get('label'), 'ID')
		self.assertEqual(columns[1].get('label'), 'User Type')
		self.assertTrue('Administrator' in [d[0] for d in data])
		frappe.delete_doc('Report', 'User Activity Report Without Sort')<|MERGE_RESOLUTION|>--- conflicted
+++ resolved
@@ -61,13 +61,8 @@
 		with open(os.path.join(os.path.dirname(__file__), 'user_activity_report_without_sort.json'), 'r') as f:
 			frappe.get_doc(json.loads(f.read())).insert()
 
-		report = frappe.get_doc('Report', 'User Activity Report Without Sort')
-<<<<<<< HEAD
-=======
+		columns, data = report.get_data()
 
->>>>>>> cd50fece
-		# this would raise an error without the fix added along with this test case
-		columns, data = report.get_data()
 		self.assertEqual(columns[0].get('label'), 'ID')
 		self.assertEqual(columns[1].get('label'), 'User Type')
 		self.assertTrue('Administrator' in [d[0] for d in data])
