# -*- coding: utf-8 -*-
# Copyright (c) 2015, Frappe Technologies Pvt. Ltd. and Contributors
# See license.txt
from __future__ import unicode_literals

import frappe
import unittest
from frappe.core.doctype.doctype.doctype import (UniqueFieldnameError,
	IllegalMandatoryError,
	DoctypeLinkError,
	WrongOptionsDoctypeLinkError,
	HiddenAndMandatoryWithoutDefaultError,
	CannotIndexedError,
	InvalidFieldNameError,
	validate_links_table_fieldnames)

# test_records = frappe.get_test_records('DocType')

class TestDocType(unittest.TestCase):
	def test_validate_name(self):
		self.assertRaises(frappe.NameError, new_doctype("_Some DocType").insert)
		self.assertRaises(frappe.NameError, new_doctype("8Some DocType").insert)
		self.assertRaises(frappe.NameError, new_doctype("Some (DocType)").insert)
		for name in ("Some DocType", "Some_DocType"):
			if frappe.db.exists("DocType", name):
				frappe.delete_doc("DocType", name)

			doc = new_doctype(name).insert()
			doc.delete()

	def test_doctype_unique_constraint_dropped(self):
		if frappe.db.exists("DocType", "With_Unique"):
			frappe.delete_doc("DocType", "With_Unique")

		dt = new_doctype("With_Unique", unique=1)
		dt.insert()

		doc1 = frappe.new_doc("With_Unique")
		doc2 = frappe.new_doc("With_Unique")
		doc1.some_fieldname = "Something"
		doc1.name = "one"
		doc2.some_fieldname = "Something"
		doc2.name = "two"

		doc1.insert()
		self.assertRaises(frappe.UniqueValidationError, doc2.insert)

		dt.fields[0].unique = 0
		dt.save()

		doc2.insert()
		doc1.delete()
		doc2.delete()

	def test_validate_search_fields(self):
		doc = new_doctype("Test Search Fields")
		doc.search_fields = "some_fieldname"
		doc.insert()
		self.assertEqual(doc.name, "Test Search Fields")

		# check if invalid fieldname is allowed or not
		doc.search_fields = "some_fieldname_1"
		self.assertRaises(frappe.ValidationError, doc.save)

		# check if no value fields are allowed in search fields
		field = doc.append("fields", {})
		field.fieldname = "some_html_field"
		field.fieldtype = "HTML"
		field.label = "Some HTML Field"
		doc.search_fields = "some_fieldname,some_html_field"
		self.assertRaises(frappe.ValidationError, doc.save)

	def test_depends_on_fields(self):
		doc = new_doctype("Test Depends On", depends_on="eval:doc.__islocal == 0")
		doc.insert()

		# check if the assignment operation is allowed in depends_on
		field = doc.fields[0]
		field.depends_on = "eval:doc.__islocal = 0"
		self.assertRaises(frappe.ValidationError, doc.save)

	def test_all_depends_on_fields_conditions(self):
		import re

		docfields = frappe.get_all("DocField",
			 or_filters={
			"ifnull(depends_on, '')": ("!=", ''),
			"ifnull(collapsible_depends_on, '')": ("!=", ''),
			"ifnull(mandatory_depends_on, '')": ("!=", ''),
			"ifnull(read_only_depends_on, '')": ("!=", '')
			},
			fields=["parent", "depends_on", "collapsible_depends_on", "mandatory_depends_on",\
				"read_only_depends_on", "fieldname", "fieldtype"])

		pattern = """[\w\.:_]+\s*={1}\s*[\w\.@'"]+"""
		for field in docfields:
			for depends_on in ["depends_on", "collapsible_depends_on", "mandatory_depends_on", "read_only_depends_on"]:
				condition = field.get(depends_on)
				if condition:
					self.assertFalse(re.match(pattern, condition))

	def test_data_field_options(self):
		doctype_name = "Test Data Fields"
		valid_data_field_options = frappe.model.data_field_options + ("",)
		invalid_data_field_options = ("Invalid Option 1", frappe.utils.random_string(5))

		for field_option in (valid_data_field_options + invalid_data_field_options):
			test_doctype = frappe.get_doc({
				"doctype": "DocType",
				"name": doctype_name,
				"module": "Core",
				"custom": 1,
				"fields": [{
					"fieldname": "{0}_field".format(field_option),
					"fieldtype": "Data",
					"options": field_option
				}]
			})

			if field_option in invalid_data_field_options:
				# assert that only data options in frappe.model.data_field_options are valid
				self.assertRaises(frappe.ValidationError, test_doctype.insert)
			else:
				test_doctype.insert()
				self.assertEqual(test_doctype.name, doctype_name)
				test_doctype.delete()

	def test_sync_field_order(self):
		from frappe.modules.import_file import get_file_path
		import os

		# create test doctype
		test_doctype = frappe.get_doc({
			"doctype": "DocType",
			"module": "Core",
			"fields": [
				{
					"label": "Field 1",
					"fieldname": "field_1",
					"fieldtype": "Data"
				},
				{
					"label": "Field 2",
					"fieldname": "field_2",
					"fieldtype": "Data"
				},
				{
					"label": "Field 3",
					"fieldname": "field_3",
					"fieldtype": "Data"
				},
				{
					"label": "Field 4",
					"fieldname": "field_4",
					"fieldtype": "Data"
				}
			],
			"permissions": [{
				"role": "System Manager",
				"read": 1
			}],
			"name": "Test Field Order DocType",
			"__islocal": 1
		})

		path = get_file_path(test_doctype.module, test_doctype.doctype, test_doctype.name)
		initial_fields_order = ['field_1', 'field_2', 'field_3', 'field_4']

		frappe.delete_doc_if_exists("DocType", "Test Field Order DocType")
		if os.path.isfile(path):
			os.remove(path)

		try:
			frappe.flags.allow_doctype_export = 1
			test_doctype.save()

			# assert that field_order list is being created with the default order
			test_doctype_json = frappe.get_file_json(path)
			self.assertTrue(test_doctype_json.get("field_order"))
			self.assertEqual(len(test_doctype_json['fields']), len(test_doctype_json['field_order']))
			self.assertListEqual([f['fieldname'] for f in test_doctype_json['fields']], test_doctype_json['field_order'])
			self.assertListEqual([f['fieldname'] for f in test_doctype_json['fields']], initial_fields_order)
			self.assertListEqual(test_doctype_json['field_order'], initial_fields_order)

			# remove field_order to test reload_doc/sync/migrate is backwards compatible without field_order
			del test_doctype_json['field_order']
			with open(path, 'w+') as txtfile:
				txtfile.write(frappe.as_json(test_doctype_json))

			# assert that field_order is actually removed from the json file
			test_doctype_json = frappe.get_file_json(path)
			self.assertFalse(test_doctype_json.get("field_order"))

			# make sure that migrate/sync is backwards compatible without field_order
			frappe.reload_doctype(test_doctype.name, force=True)
			test_doctype.reload()

			# assert that field_order list is being created with the default order again
			test_doctype.save()
			test_doctype_json = frappe.get_file_json(path)
			self.assertTrue(test_doctype_json.get("field_order"))
			self.assertEqual(len(test_doctype_json['fields']), len(test_doctype_json['field_order']))
			self.assertListEqual([f['fieldname'] for f in test_doctype_json['fields']], test_doctype_json['field_order'])
			self.assertListEqual([f['fieldname'] for f in test_doctype_json['fields']], initial_fields_order)
			self.assertListEqual(test_doctype_json['field_order'], initial_fields_order)

			# reorder fields: swap row 1 and 3
			test_doctype.fields[0], test_doctype.fields[2] = test_doctype.fields[2], test_doctype.fields[0]
			for i, f in enumerate(test_doctype.fields):
				f.idx = i + 1

			# assert that reordering fields only affects `field_order` rather than `fields` attr
			test_doctype.save()
			test_doctype_json = frappe.get_file_json(path)
			self.assertListEqual([f['fieldname'] for f in test_doctype_json['fields']], initial_fields_order)
			self.assertListEqual(test_doctype_json['field_order'], ['field_3', 'field_2', 'field_1', 'field_4'])

			# reorder `field_order` in the json file: swap row 2 and 4
			test_doctype_json['field_order'][1], test_doctype_json['field_order'][3] = test_doctype_json['field_order'][3], test_doctype_json['field_order'][1]
			with open(path, 'w+') as txtfile:
				txtfile.write(frappe.as_json(test_doctype_json))

			# assert that reordering `field_order` from json file is reflected in DocType upon migrate/sync
			frappe.reload_doctype(test_doctype.name, force=True)
			test_doctype.reload()
			self.assertListEqual([f.fieldname for f in test_doctype.fields], ['field_3', 'field_4', 'field_1', 'field_2'])

			# insert row in the middle and remove first row (field 3)
			test_doctype.append("fields", {
				"label": "Field 5",
				"fieldname": "field_5",
				"fieldtype": "Data"
			})
			test_doctype.fields[4], test_doctype.fields[3] = test_doctype.fields[3], test_doctype.fields[4]
			test_doctype.fields[3], test_doctype.fields[2] = test_doctype.fields[2], test_doctype.fields[3]
			test_doctype.remove(test_doctype.fields[0])
			for i, f in enumerate(test_doctype.fields):
				f.idx = i + 1

			test_doctype.save()
			test_doctype_json = frappe.get_file_json(path)
			self.assertListEqual([f['fieldname'] for f in test_doctype_json['fields']], ['field_1', 'field_2', 'field_4', 'field_5'])
			self.assertListEqual(test_doctype_json['field_order'], ['field_4', 'field_5', 'field_1', 'field_2'])
		except:
			raise
		finally:
			frappe.flags.allow_doctype_export = 0

	def test_unique_field_name_for_two_fields(self):
		doc = new_doctype('Test Unique Field')
		field_1 = doc.append('fields', {})
		field_1.fieldname  = 'some_fieldname_1'
		field_1.fieldtype = 'Data'

		field_2 = doc.append('fields', {})
		field_2.fieldname  = 'some_fieldname_1'
		field_2.fieldtype = 'Data'

		self.assertRaises(UniqueFieldnameError, doc.insert)

	def test_fieldname_is_not_name(self):
		doc = new_doctype('Test Name Field')
		field_1 = doc.append('fields', {})
		field_1.label  = 'Name'
		field_1.fieldtype = 'Data'
		doc.insert()
		self.assertEqual(doc.fields[1].fieldname, "name1")
		doc.fields[1].fieldname  = 'name'
		self.assertRaises(InvalidFieldNameError, doc.save)

	def test_illegal_mandatory_validation(self):
		doc = new_doctype('Test Illegal mandatory')
		field_1 = doc.append('fields', {})
		field_1.fieldname  = 'some_fieldname_1'
		field_1.fieldtype = 'Section Break'
		field_1.reqd = 1

		self.assertRaises(IllegalMandatoryError, doc.insert)

	def test_link_with_wrong_and_no_options(self):
		doc = new_doctype('Test link')
		field_1 = doc.append('fields', {})
		field_1.fieldname  = 'some_fieldname_1'
		field_1.fieldtype = 'Link'

		self.assertRaises(DoctypeLinkError, doc.insert)

		field_1.options = 'wrongdoctype'

		self.assertRaises(WrongOptionsDoctypeLinkError, doc.insert)

	def test_hidden_and_mandatory_without_default(self):
		doc = new_doctype('Test hidden and mandatory')
		field_1 = doc.append('fields', {})
		field_1.fieldname  = 'some_fieldname_1'
		field_1.fieldtype = 'Data'
		field_1.reqd = 1
		field_1.hidden = 1

		self.assertRaises(HiddenAndMandatoryWithoutDefaultError, doc.insert)

	def test_field_can_not_be_indexed_validation(self):
		doc = new_doctype('Test index')
		field_1 = doc.append('fields', {})
		field_1.fieldname  = 'some_fieldname_1'
		field_1.fieldtype = 'Long Text'
		field_1.search_index = 1

		self.assertRaises(CannotIndexedError, doc.insert)

	def test_cancel_link_doctype(self):
		import json
		from frappe.desk.form.linked_with import get_submitted_linked_docs, cancel_all_linked_docs

		#create doctype
		link_doc = new_doctype('Test Linked Doctype')
		link_doc.is_submittable = 1
		for data in link_doc.get('permissions'):
			data.submit = 1
			data.cancel = 1
		link_doc.insert()

		doc = new_doctype('Test Doctype')
		doc.is_submittable = 1
		field_2 = doc.append('fields', {})
		field_2.label = 'Test Linked Doctype'
		field_2.fieldname  = 'test_linked_doctype'
		field_2.fieldtype = 'Link'
		field_2.options = 'Test Linked Doctype'
		for data in link_doc.get('permissions'):
			data.submit = 1
			data.cancel = 1
		doc.insert()

		# create doctype data
		data_link_doc = frappe.new_doc('Test Linked Doctype')
		data_link_doc.some_fieldname = 'Data1'
		data_link_doc.insert()
		data_link_doc.save()
		data_link_doc.submit()

		data_doc = frappe.new_doc('Test Doctype')
		data_doc.some_fieldname = 'Data1'
		data_doc.test_linked_doctype = data_link_doc.name
		data_doc.insert()
		data_doc.save()
		data_doc.submit()

		docs = get_submitted_linked_docs(link_doc.name, data_link_doc.name)
		dump_docs = json.dumps(docs.get('docs'))
		cancel_all_linked_docs(dump_docs)
		data_link_doc.cancel()
		data_doc.load_from_db()
		self.assertEqual(data_link_doc.docstatus, 2)
		self.assertEqual(data_doc.docstatus, 2)

		# delete doctype record
		data_doc.delete()
		data_link_doc.delete()

		# delete doctype
		link_doc.delete()
		doc.delete()
		frappe.db.commit()

	def test_ignore_cancelation_of_linked_doctype_during_cancel(self):
		import json
		from frappe.desk.form.linked_with import get_submitted_linked_docs, cancel_all_linked_docs

		#create linked doctype
		link_doc = new_doctype('Test Linked Doctype 1')
		link_doc.is_submittable = 1
		for data in link_doc.get('permissions'):
			data.submit = 1
			data.cancel = 1
		link_doc.insert()

		#create first parent doctype
		test_doc_1 = new_doctype('Test Doctype 1')
		test_doc_1.is_submittable = 1

		field_2 = test_doc_1.append('fields', {})
		field_2.label = 'Test Linked Doctype 1'
		field_2.fieldname  = 'test_linked_doctype_a'
		field_2.fieldtype = 'Link'
		field_2.options = 'Test Linked Doctype 1'

		for data in test_doc_1.get('permissions'):
			data.submit = 1
			data.cancel = 1
		test_doc_1.insert()

		#crete second parent doctype
		doc = new_doctype('Test Doctype 2')
		doc.is_submittable = 1

		field_2 = doc.append('fields', {})
		field_2.label = 'Test Linked Doctype 1'
		field_2.fieldname  = 'test_linked_doctype_a'
		field_2.fieldtype = 'Link'
		field_2.options = 'Test Linked Doctype 1'

		for data in link_doc.get('permissions'):
			data.submit = 1
			data.cancel = 1
		doc.insert()

		# create doctype data
		data_link_doc_1 = frappe.new_doc('Test Linked Doctype 1')
		data_link_doc_1.some_fieldname = 'Data1'
		data_link_doc_1.insert()
		data_link_doc_1.save()
		data_link_doc_1.submit()

		data_doc_2 = frappe.new_doc('Test Doctype 1')
		data_doc_2.some_fieldname = 'Data1'
		data_doc_2.test_linked_doctype_a = data_link_doc_1.name
		data_doc_2.insert()
		data_doc_2.save()
		data_doc_2.submit()

		data_doc = frappe.new_doc('Test Doctype 2')
		data_doc.some_fieldname = 'Data1'
		data_doc.test_linked_doctype_a = data_link_doc_1.name
		data_doc.insert()
		data_doc.save()
		data_doc.submit()

		docs = get_submitted_linked_docs(link_doc.name, data_link_doc_1.name)
		dump_docs = json.dumps(docs.get('docs'))

		cancel_all_linked_docs(dump_docs, ignore_doctypes_on_cancel_all=["Test Doctype 2"])

		# checking that doc for Test Doctype 2 is not canceled
		self.assertRaises(frappe.LinkExistsError, data_link_doc_1.cancel)

		data_doc.load_from_db()
		data_doc_2.load_from_db()
		self.assertEqual(data_link_doc_1.docstatus, 2)

		#linked doc is canceled
		self.assertEqual(data_doc_2.docstatus, 2)

		#ignored doctype 2 during cancel
		self.assertEqual(data_doc.docstatus, 1)

		# delete doctype record
		data_doc.cancel()
		data_doc.delete()
		data_doc_2.delete()
		data_link_doc_1.delete()

		# delete doctype
		link_doc.delete()
		doc.delete()
		test_doc_1.delete()
		frappe.db.commit()

	def test_links_table_fieldname_validation(self):
		doc = new_doctype("Test Links Table Validation")

		# check valid data
		doc.append("links", {
			'link_doctype': "User",
			'link_fieldname': "first_name"
		})
		validate_links_table_fieldnames(doc) # no error
		doc.links = [] # reset links table

		# check invalid doctype
		doc.append("links", {
			'link_doctype': "User2",
			'link_fieldname': "first_name"
		})
		self.assertRaises(frappe.DoesNotExistError, validate_links_table_fieldnames, doc)
		doc.links = [] # reset links table

		# check invalid fieldname
		doc.append("links", {
			'link_doctype': "User",
			'link_fieldname': "a_field_that_does_not_exists"
		})
<<<<<<< HEAD
		self.assertRaises(InvalidFieldNameError, doc.validate_links_table_fieldnames)
=======
		self.assertRaises(InvalidFieldNameError, validate_links_table_fieldnames, doc)
>>>>>>> 0e0e857e

	def test_create_virtual_doctype(self):
		"""Test virtual DOcTYpe."""
		virtual_doc = new_doctype('Test Virtual Doctype')
		virtual_doc.is_virtual = 1
		virtual_doc.insert()
		virtual_doc.save()
		doc = frappe.get_doc("DocType", "Test Virtual Doctype")

		self.assertEqual(doc.is_virtual, 1)
		self.assertFalse(frappe.db.table_exists('Test Virtual Doctype'))

def new_doctype(name, unique=0, depends_on='', fields=None):
	doc = frappe.get_doc({
		"doctype": "DocType",
		"module": "Core",
		"custom": 1,
		"fields": [{
			"label": "Some Field",
			"fieldname": "some_fieldname",
			"fieldtype": "Data",
			"unique": unique,
			"depends_on": depends_on,
		}],
		"permissions": [{
			"role": "System Manager",
			"read": 1,
		}],
		"name": name
	})

	if fields:
		for f in fields:
			doc.append('fields', f)

	return doc<|MERGE_RESOLUTION|>--- conflicted
+++ resolved
@@ -480,11 +480,8 @@
 			'link_doctype': "User",
 			'link_fieldname': "a_field_that_does_not_exists"
 		})
-<<<<<<< HEAD
-		self.assertRaises(InvalidFieldNameError, doc.validate_links_table_fieldnames)
-=======
+
 		self.assertRaises(InvalidFieldNameError, validate_links_table_fieldnames, doc)
->>>>>>> 0e0e857e
 
 	def test_create_virtual_doctype(self):
 		"""Test virtual DOcTYpe."""
