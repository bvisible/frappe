# Copyright (c) 2020, Frappe Technologies Pvt. Ltd. and Contributors
# License: MIT. See LICENSE

import io
import json
import os
import re
import timeit
from datetime import date, datetime

import frappe
from frappe import _
from frappe.core.doctype.version.version import get_diff
from frappe.model import no_value_fields
from frappe.utils import cint, cstr, duration_to_seconds, flt, update_progress_bar
from frappe.utils.csvutils import get_csv_content_from_google_sheets, read_csv_content
from frappe.utils.xlsxutils import (
	read_xls_file_from_attached_file,
	read_xlsx_file_from_attached_file,
)
from copy import deepcopy
import requests

INVALID_VALUES = ("", None)
MAX_ROWS_IN_PREVIEW = 10
INSERT = "Insert New Records"
UPDATE = "Update Existing Records"
<<<<<<< HEAD
SPLIT_ROWS_AT = 100
=======
DURATION_PATTERN = re.compile(r"^(?:(\d+d)?((^|\s)\d+h)?((^|\s)\d+m)?((^|\s)\d+s)?)$")
>>>>>>> 84ec2ea3


class Importer:
	def __init__(self, doctype, data_import=None, file_path=None, import_type=None, console=False, custom_import_type=None, from_func=None):
		self.doctype = doctype
		self.console = console
		self.custom_import_type = custom_import_type
		self.from_func = from_func

		self.data_import = data_import
		if not self.data_import:
			self.data_import = frappe.get_doc(doctype="Data Import")
			if import_type:
				self.data_import.import_type = import_type

		self.template_options = frappe.parse_json(self.data_import.template_options or "{}")
		self.import_type = self.data_import.import_type

		self.import_file = ImportFile(
			doctype,
			file_path or data_import.google_sheets_url or data_import.import_file,
			self.template_options,
			self.import_type,
			self.custom_import_type,
			self.data_import,
			self.from_func
		)

	def get_data_for_import_preview(self):
		out = self.import_file.get_data_for_import_preview()

		out.import_log = frappe.db.get_all(
			"Data Import Log",
			fields=["row_indexes", "success"],
			filters={"data_import": self.data_import.name},
			order_by="log_index",
			limit=10,
		)

		return out

	def before_import(self):
		# set user lang for translations
		frappe.cache().hdel("lang", frappe.session.user)
		frappe.set_user_lang(frappe.session.user)

		# set flags
		frappe.flags.in_import = True
		frappe.flags.mute_emails = self.data_import.mute_emails

		self.data_import.db_set("template_warnings", "")

	def import_data(self):
		self.before_import()

		# parse docs from rows
		payloads = self.import_file.get_payloads_for_import()
		#self.data_import.db_set("payload_count", (self.data_import.db_get("payload_count") or 0) + len(payloads))
		frappe.log_error("length", len(payloads))

		# dont import if there are non-ignorable warnings
		warnings = self.import_file.get_warnings()
		warnings = [w for w in warnings if w.get("type") != "info"]

		if warnings:
			if self.console:
				self.print_grouped_warnings(warnings)
			else:
				self.data_import.db_set("template_warnings", json.dumps(warnings))
			#frappe.log_error("Importing {}".format(warnings), "return")
			#frappe.log_error("Importing {}".format([row.data for row in payloads[0].get("rows")]), "return")
			return

		# setup import log
		import_log = (
			frappe.db.get_all(
				"Data Import Log",
				fields=["row_indexes", "success", "log_index"],
				filters={"data_import": self.data_import.name},
				order_by="log_index",
			)
			or []
		)

		log_index = 0

		# Do not remove rows in case of retry after an error or pending data import
		if (
			(self.data_import.status == "Partial Success"
			and len(import_log) >= self.data_import.payload_count)
			or (self.data_import.status == "Splited Import Started"
			and len(import_log) >= self.data_import.payload_count)
		):
			# remove previous failures from import log only in case of retry after partial success
			import_log = [log for log in import_log if log.get("success")]

		# get successfully imported rows
		imported_rows = []
		for log in import_log:
			log = frappe._dict(log)
			if log.success or len(import_log) < self.data_import.payload_count:
				imported_rows += json.loads(log.row_indexes)

			log_index = log.log_index

		# start import
		#frappe.log_error("Importing {}".format(len(payloads)), "payload len")
		total_payload_count = len(payloads)
		batch_size = frappe.conf.data_import_batch_size or 1000

		for batch_index, batched_payloads in enumerate(frappe.utils.create_batch(payloads, batch_size)):
			frappe.log_error("in for loop 1")
			for i, payload in enumerate(batched_payloads):
				frappe.log_error("in for loop 2")
				doc = payload.doc
				row_indexes = [row.row_number for row in payload.rows]
				frappe.log_error("intersect", "{0}\n{1}".format(row_indexes, imported_rows))
				frappe.log_error("intersect", "{0}\n{1}".format(row_indexes, imported_rows))
				current_index = (i + 1) + (batch_index * batch_size)

				if set(row_indexes).intersection(set(imported_rows)):
					frappe.log_error("skipping")
					print("Skipping imported rows", row_indexes)
					if total_payload_count > 5:
						frappe.publish_realtime(
							"data_import_progress",
							{
								"current": current_index,
								"total": total_payload_count,
								"skipping": True,
								"data_import": self.data_import.name,
							},
						)
					continue

				try:
					start = timeit.default_timer()
					doc = self.process_doc(doc)
					processing_time = timeit.default_timer() - start
					eta = self.get_eta(current_index, total_payload_count, processing_time)

					if self.console:
						update_progress_bar(
							f"Importing {total_payload_count} records",
							current_index,
							total_payload_count,
						)
					elif total_payload_count > 5:
						frappe.publish_realtime(
							"data_import_progress",
							{
								"current": current_index,
								"total": total_payload_count,
								"docname": doc.name,
								"data_import": self.data_import.name,
								"success": True,
								"row_indexes": row_indexes,
								"eta": eta,
							},
						)

					create_import_log(
						self.data_import.name,
						log_index,
						{"success": True, "docname": doc.name, "row_indexes": row_indexes},
					)

					log_index += 1

					if not self.data_import.status == "Partial Success":
						self.data_import.db_set("status", "Partial Success")

					# commit after every successful import
					frappe.db.commit()

				except Exception:
					messages = frappe.local.message_log
					frappe.clear_messages()

					# rollback if exception
					if self.doctype != "Item":
						frappe.db.rollback()

					create_import_log(
						self.data_import.name,
						log_index,
						{
							"success": False,
							"exception": frappe.get_traceback(),
							"messages": messages,
							"row_indexes": row_indexes,
						},
					)

					log_index += 1

		# Logs are db inserted directly so will have to be fetched again
		import_log = (
			frappe.db.get_all(
				"Data Import Log",
				fields=["row_indexes", "success", "log_index"],
				filters={"data_import": self.data_import.name},
				order_by="log_index",
			)
			or []
		)

		# set status
		failures = [log for log in import_log if not log.get("success")]
		if self.data_import.db_get("last_line"):
			if self.data_import.db_get("last_line") == self.data_import.total_lines-1:
				if len(failures) == self.data_import.db_get("payload_count"):
					status = "Pending"
				elif len(failures) > 0:
					status = "Partial Success"
				else:
					status = "Success"
			else:
				status = "Splited Import Started"
		else:
			if len(failures) == total_payload_count:
				status = "Pending"
			elif len(failures) > 0:
				status = "Partial Success"
			else:
				status = "Success"

		if self.console:
			self.print_import_log(import_log)
		else:
			self.data_import.db_set("status", status)

		self.after_import()

		return import_log

	def after_import(self):
		frappe.flags.in_import = False
		frappe.flags.mute_emails = False

	def process_doc(self, doc):
		if self.import_type == INSERT:
			return self.insert_record(doc)
		elif self.import_type == UPDATE:
			return self.update_record(doc)

	def insert_record(self, doc):
		meta = frappe.get_meta(self.doctype)
		new_doc = frappe.new_doc(self.doctype)
		new_doc.update(doc)

		if not doc.name and (meta.autoname or "").lower() != "prompt":
			# name can only be set directly if autoname is prompt
			new_doc.set("name", None)

		new_doc.flags.updater_reference = {
			"doctype": self.data_import.doctype,
			"docname": self.data_import.name,
			"label": _("via Data Import"),
		}

		new_doc.insert()
		if meta.is_submittable and self.data_import.submit_after_import:
			new_doc.submit()
		return new_doc

	def update_record(self, doc):
		id_field = get_id_field(self.doctype)
		existing_doc = frappe.get_doc(self.doctype, doc.get(id_field.fieldname))

		updated_doc = frappe.get_doc(self.doctype, doc.get(id_field.fieldname))

		updated_doc.update(doc)

		if get_diff(existing_doc, updated_doc):
			# update doc if there are changes
			updated_doc.flags.updater_reference = {
				"doctype": self.data_import.doctype,
				"docname": self.data_import.name,
				"label": _("via Data Import"),
			}
			updated_doc.save()
			return updated_doc
		else:
			# throw if no changes
			frappe.throw(_("No changes to update"))

	def get_eta(self, current, total, processing_time):
		self.last_eta = getattr(self, "last_eta", 0)
		remaining = total - current
		eta = processing_time * remaining
		if not self.last_eta or eta < self.last_eta:
			self.last_eta = eta
		return self.last_eta

	def export_errored_rows(self):
		from frappe.utils.csvutils import build_csv_response

		if not self.data_import:
			return

		import_log = (
			frappe.db.get_all(
				"Data Import Log",
				fields=["row_indexes", "success"],
				filters={"data_import": self.data_import.name},
				order_by="log_index",
			)
			or []
		)

		failures = [log for log in import_log if not log.get("success")]
		row_indexes = []
		for f in failures:
			row_indexes.extend(json.loads(f.get("row_indexes", [])))

		# de duplicate
		row_indexes = list(set(row_indexes))
		row_indexes.sort()

		header_row = [col.header_title for col in self.import_file.columns]
		rows = [header_row]
		rows += [row.data for row in self.import_file.data if row.row_number in row_indexes]

		build_csv_response(rows, _(self.doctype))

	def export_import_log(self):
		from frappe.utils.csvutils import build_csv_response

		if not self.data_import:
			return

		import_log = frappe.db.get_all(
			"Data Import Log",
			fields=["row_indexes", "success", "messages", "exception", "docname"],
			filters={"data_import": self.data_import.name},
			order_by="log_index",
		)

		header_row = ["Row Numbers", "Status", "Message", "Exception"]

		rows = [header_row]

		for log in import_log:
			row_number = json.loads(log.get("row_indexes"))[0]
			status = "Success" if log.get("success") else "Failure"
			message = (
				"Successfully Imported {}".format(log.get("docname"))
				if log.get("success")
				else log.get("messages")
			)
			exception = frappe.utils.cstr(log.get("exception", ""))
			rows += [[row_number, status, message, exception]]

		build_csv_response(rows, self.doctype)

	def print_import_log(self, import_log):
		failed_records = [log for log in import_log if not log.success]
		successful_records = [log for log in import_log if log.success]

		if successful_records:
			print()
			print(f"Successfully imported {len(successful_records)} records out of {len(import_log)}")

		if failed_records:
			print(f"Failed to import {len(failed_records)} records")
			file_name = f"{self.doctype}_import_on_{frappe.utils.now()}.txt"
			print("Check {} for errors".format(os.path.join("sites", file_name)))
			text = ""
			for w in failed_records:
				text += "Row Indexes: {}\n".format(str(w.get("row_indexes", [])))
				text += "Messages:\n{}\n".format("\n".join(w.get("messages", [])))
				text += "Traceback:\n{}\n\n".format(w.get("exception"))

			with open(file_name, "w") as f:
				f.write(text)

	def print_grouped_warnings(self, warnings):
		warnings_by_row = {}
		other_warnings = []
		for w in warnings:
			if w.get("row"):
				warnings_by_row.setdefault(w.get("row"), []).append(w)
			else:
				other_warnings.append(w)

		for row_number, warnings in warnings_by_row.items():
			print(f"Row {row_number}")
			for w in warnings:
				print(w.get("message"))

		for w in other_warnings:
			print(w.get("message"))


class ImportFile:
	def __init__(self, doctype, file, template_options=None, import_type=None, custom_import_type=None, doctype_data=None, from_func=None):
		self.custom_import_type = custom_import_type
		self.from_func = from_func
		self.doctype = doctype
		self.template_options = template_options or frappe._dict(column_to_field_map=frappe._dict())
		self.column_to_field_map = self.template_options.column_to_field_map
		self.import_type = import_type
		self.warnings = []
		self.doctype_data = doctype_data

		self.file_doc = self.file_path = self.google_sheets_url = None
		if isinstance(file, str):
			if frappe.db.exists("File", {"file_url": file}):
				self.file_doc = frappe.get_doc("File", {"file_url": file})
			elif "docs.google.com/spreadsheets" in file:
				self.google_sheets_url = file
			elif os.path.exists(file):
				self.file_path = file

		if not self.file_doc and not self.file_path and not self.google_sheets_url:
			frappe.throw(_("Invalid template file for import"))

		self.raw_data = self.get_data_from_template_file()
		self.parse_data_from_template()

	def get_data_from_template_file(self):
		content = None
		extension = None

		if self.file_doc:
			parts = self.file_doc.get_extension()
			extension = parts[1]
			'''if parts[1] == ".csv" or parts[1] == ".xls":
				import pyexcel as p
				import time
				filename = self.file_doc.file_url.split('/')[-1].rsplit('.',1)[0]
				file_full_path = '/mnt/neoffice'
				frappe.msgprint(file_full_path+self.file_doc.file_url)
				p.save_book_as(file_name=file_full_path+self.file_doc.file_url, dest_file_name=file_full_path+'/private/files/'+filename+'.xlsx')
				time.sleep(10)
				with open(file_full_path+"/private/files/"+filename+".xlsx", "rb") as f:
					content = f.read()
				frappe.msgprint("{}".format(content))
				extension = ".xlsx"
			else:'''
			content = self.file_doc.get_content()
			extension = extension.lstrip(".")

		elif self.file_path:
			content, extension = self.read_file(self.file_path)

		elif self.google_sheets_url:
			content = get_csv_content_from_google_sheets(self.google_sheets_url)
			extension = "csv"

		if not content:
			frappe.throw(_("Invalid or corrupted content for import"))

		if not extension:
			extension = "csv"

		if content:
			return self.read_content(content, extension)

	def parse_data_from_template(self):
		header = None
		data = []
		attributes_index  = []
		parent_id_index = None
		added_lines = 0
		type_index = None
		id_index = None
		sku_index = None
		category_index = None
		error_msg = ""
		attributes_value_index = []
		created_attributes = {}
		list_of_parents = {}
		images_field_index = None
		billing_email_index = None
		billing_firstname_index = None
		billing_lastname_index = None
		billing_address_1_index = None
		billing_address_2_index = None
		billing_city_index = None
		billing_postcode_index = None
		billing_state_index = None
		billing_country_index = None
		billing_phone_index = None
		shipping_email_index = None
		shipping_firstname_index = None
		shipping_lastname_index = None
		shipping_address_1_index = None
		shipping_address_2_index = None
		shipping_city_index = None
		shipping_postcode_index = None
		shipping_state_index = None
		shipping_country_index = None
		shipping_phone_index = None
		billing_company_index = None
		shipping_company_index = None
		firstname_index = None
		lastname_index = None
		user_email_index = None
		status_index = None

		address_id_index = None
		description_index = None
		quantity_index = None
		price_index = None
		units_index = None
		archive_no_index = None
		total_index = None
		vat_index = None
		ref_index = None
		address_name_index = None
		address_name_title_index = None
		address_company_index = None
		address_line1_index = None
		address_line2_index = None
		address_pincode_index = None
		address_city_index = None
		address_country_index = None
		address_phone_index = None
		date_archive_index = None
		type_line_index = None
		bank_iban_index = None
		name_index = None
		product_type_index = None
		buying_price_index = None
		selling_price_index = None
		other_selling_price_index = None
		manage_stock_index = None
		image_featured_index = None


		last_archive_no = None
		last_full_name = []
		created_cats = []
		new_row = []

		manage_stock = 0
		stock_index = None
		default_company = frappe.defaults.get_global_default("company")
		valuation_rate = 0

		from neoffice_theme.events import get_customer_config
		customer_config = get_customer_config()
		has_ecommerce = customer_config.get('ecommerce')
		import pycountry
		import copy
		import re
		import unicodedata
		regex = r'\b[A-Za-z0-9._%+-]+@[A-Za-z0-9.-]+\.[A-Z|a-z]{2,}\b'
		split_value = SPLIT_ROWS_AT
		if self.doctype_data.sync_with_woocommerce == 1:
			split_value = 50

		data_length = len(self.raw_data)
		if not self.doctype_data.total_lines:
			self.doctype_data.db_set("total_lines", data_length, update_modified=False)

		if self.doctype_data.db_get("last_line"):
			start_line = self.doctype_data.db_get("last_line") + 1
		else:
			start_line = 0

		if self.from_func == "start_import":
			stop_enum = start_line + split_value +1
			frappe.log_error()
		else:
			stop_enum = data_length-1

		for i, row in enumerate(self.raw_data):
			if (i == start_line + split_value+1) and self.from_func == "start_import":
				self.doctype_data.db_set("last_line", i-1)
				break

			#if self.from_func == "start_import":
			#	frappe.log_error("condition", str(i == start_line + split_value) +" "+ str(i) +" "+str(start_line + split_value))
			#	frappe.log_error("{}".format(i))

			if i > 0 and i < start_line:
				if self.from_func == "start_import":
					frappe.log_error("continue")
					continue

			if ((i < data_length-1 and i == start_line + split_value) or (i == data_length-1 and i > split_value)) and self.from_func == "start_import":
				self.doctype_data.db_set("last_line", i, update_modified=False)

			if all(v in INVALID_VALUES for v in row):
				# empty row
				continue

			if not header:
				if self.doctype_data.import_source == "Woocommerce" and self.from_func == "start_import":
					if self.doctype == "Item":
						row.extend(["image", "woocommerce_img_1", "woocommerce_img_2", "woocommerce_img_3", "woocommerce_img_4", "woocommerce_img_5", "maintain_stock","has_variants","parent_sku", "attribute_name", "attribute_value", "sync_with_woocommerce", "default_warehouse", "item_group", "category_ecommerce", "default_company", "woocommerce_warehouse", "stock", "valuation_rate", "standard_rate"])
						image_index = row.index("image")
						for (index, item) in enumerate(row):
							#frappe.msgprint(item)
							if "Attribute Name (" in item:
								attributes_index.append(index)
							elif "Attribute Value (" in item:
								attributes_value_index.append(index)
							elif item == "Parent Product ID":
								parent_id_index = index
							elif item == "Product Type":
								type_index = index
							elif item == "ID":
								id_index = index
							elif item == "Sku":
								sku_index = index
							elif item == "Catégories de produits":
								category_index = index
							elif item == "Image URL":
								images_field_index = index
							elif item == "Stock":
								stock_index = index
							elif item == "Regular Price":
								selling_price_index = index
							elif item == "Price":
								other_selling_price_index = index
							elif item == "Manage Stock":
								manage_stock_index = index
							elif item == "Image Featured":
								image_featured_index = index
							#frappe.msgprint(str(attributes_name))
							#frappe.msgprint(str(attributes_index))

					elif self.doctype == "Address" or self.doctype == "Contact":
						if self.doctype == "Address":
							row.extend(["woocommerce_email", "address_title", "address_type", "address_line1", "address_line2", "city", "state", "postcode", "country", "email_id", "phone", "link_doctype", "link_name"])
						elif self.doctype == "Contact":
							row.extend(["first_name", "email_id", "is_primary_email", "link_doctype", "link_name"])

						for (index, item) in enumerate(row):
							#frappe.msgprint(item)
							if item == "billing_email":
								billing_email_index = index
							elif item == "billing_first_name":
								billing_firstname_index = index
							elif item == "billing_last_name":
								billing_lastname_index = index
							elif item == "billing_address_1":
								billing_address_1_index = index
							elif item == "billing_address_2":
								billing_address_2_index = index
							elif item == "billing_city":
								billing_city_index = index
							elif item == "billing_postcode":
								billing_postcode_index = index
							elif item == "billing_state":
								billing_state_index = index
							elif item == "billing_country":
								billing_country_index = index
							elif item == "billing_phone":
								billing_phone_index = index
							elif item == "billing_company":
								billing_company_index = index
							elif item == "shipping_email":
								shipping_email_index = index
							elif item == "shipping_first_name":
								shipping_firstname_index = index
							elif item == "shipping_last_name":
								shipping_lastname_index = index
							elif item == "shipping_address_1":
								shipping_address_1_index = index
							elif item == "shipping_address_2":
								shipping_address_2_index = index
							elif item == "shipping_city":
								shipping_city_index = index
							elif item == "shipping_postcode":
								shipping_postcode_index = index
							elif item == "shipping_state":
								shipping_state_index = index
							elif item == "shipping_country":
								shipping_country_index = index
							elif item == "shipping_phone":
								shipping_phone_index = index
							elif item == "shipping_company":
								shipping_company_index = index
							elif item == "First Name":
								firstname_index = index
							elif item == "Last Name":
								lastname_index = index
							elif item == "User Email":
								user_email_index = index

					elif self.doctype == "Customer":
						row.extend(["customer_name", "customer_type", "territory", "is_import"])
						for (index, item) in enumerate(row):
							#frappe.msgprint(item)
							if item == "billing_email":
								billing_email_index = index
							elif item == "billing_first_name":
								billing_firstname_index = index
							elif item == "billing_last_name":
								billing_lastname_index = index
							elif item == "billing_country":
								billing_country_index = index
							elif item == "billing_company":
								billing_company_index = index
							elif item == "shipping_first_name":
								shipping_firstname_index = index
							elif item == "shipping_last_name":
								shipping_lastname_index = index
							elif item == "shipping_country":
								shipping_country_index = index
							elif item == "shipping_company":
								shipping_company_index = index
							elif item == "User Email":
								user_email_index = index
							elif item == "First Name":
								firstname_index = index
							elif item == "Last Name":
								lastname_index = index

					elif self.doctype == "Data Archive":
						row.extend(["source", "type", "lines.reference", "lines.description", "lines.quantity", "lines.total_price_excl_taxes", "lines.total_vat", "lines.total_price_incl_taxes",
						"customer_link", "customer_text", "status", "number"])
						for (index, item) in enumerate(row):
							#frappe.msgprint(item)
							if item == "Billing Email Address":
								billing_email_index = index
							elif item == "Billing First Name":
								billing_firstname_index = index
							elif item == "Billing Last Name":
								billing_lastname_index = index
							elif item == "Billing Address 1":
								billing_address_1_index = index
							elif item == "Billing Address 2":
								billing_address_2_index = index
							elif item == "Billing City":
								billing_city_index = index
							elif item == "Billing Postcode":
								billing_postcode_index = index
							elif item == "Billing Country":
								billing_country_index = index
							elif item == "Customer Account Email Address":
								user_email_index = index
							elif item == "Order Status":
								status_index = index
							elif item == "Order Line Title":
								description_index = index
							elif item == "Quantity":
								quantity_index = index
							elif item == "Item Total":
								price_index = index
							elif item == "Item Tax Total":
								vat_index = index
							elif item == "Reference":
								ref_index = index
							elif item == "Order Number":
								archive_no_index = index

				elif self.doctype_data.import_source == "Winbiz" and self.from_func == "start_import":
					if self.doctype == "Item Price":
						row.extend(["price_list", "price_list_rate"])
						for (index, item) in enumerate(row):
							if item == "ar_fn_ref":
								sku_index = index
							elif item == "ar_groupe":
								category_index = index
							elif item == "ar_abrege":
								name_index = index
							elif item == "ar_fn_ref":
								sku_index = index
							elif item == "ar_type":
								product_type_index = index
							elif item == "prixach":
								buying_price_index = index
							elif item == "prixvnt":
								selling_price_index = index

					if self.doctype == "Item":
						row.extend(["sync_with_woocommerce", "item_group", "maintain_stock", "default_warehouse", "default_company", "woocommerce_warehouse", "stock", "valuation_rate", "category_ecommerce", "standard_rate"])
						for (index, item) in enumerate(row):
							if item == "ar_groupe":
								category_index = index
							elif item == "ar_qteini":
								stock_index = index
							elif item == "prixvnt":
								selling_price_index = index

					if self.doctype == "Data Archive":
						row.extend(["source", "type", "lines.reference", "lines.description", "lines.units", "lines.quantity", "lines.total_price_excl_taxes", "lines.total_vat", "lines.total_price_incl_taxes", "date",
						"customer_link", "customer_text", "number"])
						for (index, item) in enumerate(row):
							if item == "do_adr1":
								address_id_index = index
							elif item == "dl_desc":
								description_index = index
							elif item == "dl_qte1":
								quantity_index = index
							elif item == "dl_montant":
								price_index = index
							elif item == "dl_unite":
								units_index = index
							elif item == "dl_tva_mnt":
								vat_index = index
							elif item == "dl_article":
								ref_index = index
							elif item == "do_nodoc":
								archive_no_index = index
							elif item == "do_montant":
								total_index = index
							elif item == "do_date1":
								date_archive_index = index
							elif item == "do_type":
								type_line_index = index
							elif item == "adr_line":
								address_name_index = index
							elif item == "ad_titre2":
								address_name_title_index = index
							elif item == "ad_rue_1":
								address_line1_index = index
							elif item == "ad_rue_2":
								address_line2_index = index
							elif item == "ad_npa":
								address_pincode_index = index
							elif item == "ad_ville":
								address_city_index = index

					elif self.doctype == "Address":
						row.extend(["address_title", "address_type", "country", "link_doctype", "link_name"])
						for (index, item) in enumerate(row):
							#frappe.msgprint(item)
							if item == "ad_codpays":
								address_country_index = index
							elif item == "ad_numero":
								address_id_index = index
							elif item == "ad_societe":
								address_company_index = index
							elif item == "ad_prenom":
								firstname_index = index
							elif item == "ad_nom":
								lastname_index = index
							elif item == "ad_email":
								user_email_index = index
							elif item == "ad_titre2":
								address_name_title_index = index

					elif self.doctype == "Customer":
						row.extend(["customer_name", "customer_type", "territory", "is_import"])
						for (index, item) in enumerate(row):
							#frappe.msgprint(item)
							if item == "ordre":
								address_name_index = index
							elif item == "ad_numero":
								address_id_index = index
							elif item == "ad_societe":
								address_company_index = index
							elif item == "ad_codpays":
								address_country_index = index

					elif self.doctype == "Supplier":
						row.extend(["supplier_name", "supplier_type", "country", "supplier_group"])
						for (index, item) in enumerate(row):
							#frappe.msgprint(item)
							if item == "AB_ADRESSE":
								address_id_index = index
							elif item == "AB_IBAN":
								bank_iban_index = index

				header = Header(i, row, self.doctype, self.raw_data, self.column_to_field_map, self.doctype_data, self.from_func)

			else:
				add_row_in_data = True
				if self.doctype_data.import_source == "Woocommerce" and self.from_func == "start_import":
					'''if self.doctype == "File":
						from frappe.utils import get_files_path
						if row[images_field_index]:
							item_image = row[images_field_index].split('|')
							row.extend(["image_name", "image_url"])
							for index,image in enumerate(item_image):
								if index > 5:
									break
								image_data = requests.get(image).content
								image_hash = get_content_hash(image_data)
								file_list = frappe.get_all("File", filters={"hash_content":image_hash})
								if not file_list:
									image_name = image.split('/')[-1]
									extension = image_name.split(".")[-1]
									image_name = image_name[:image_name.rfind('.')]
									image_name = re.sub("[-]\d+x\d+", '', image_name)
									image_name = re.sub("\d+x\d+", '', image_name)
									image_name = unicodedata.normalize('NFKD', image_name).encode('ascii', 'ignore').decode('ascii')
									image_name = re.sub(r'[^\w\s-]', '', image_name.lower())
									image_name = re.sub(r'[-\s]+', '-', image_name).strip('-_')
									image_name = image_name + '.' + extension
								
									image_data = requests.get(image).content
									image_hash = get_content_hash(image_data)
									file_path = get_files_path(is_private=0)
									# write the file
									with open(os.path.join(file_path.encode('utf-8'), image_name), 'wb+') as f:
										f.write(image_data)
									if index == 0:
										row[-1]= "/files/"+image_name
										row[-2]= image_name
									else:
										new_row = deepcopy.copy(row)
										new_row[-1]= "/files/"+image_name
										new_row[-2]= image_name
								else:
									link_file = frappe.get_doc("File", file_list[0])
									if index == 0:
										row[-1]= link_file.file_url
										row[-2]= link_file_name
									else:
										new_row = deepcopy.copy(row)
										new_row[-1]= "/files/"+image_name
										new_row[-2]= image_name'''

					if self.doctype == "Item":
						attributes_value = []
						attributes_name  = []
						parent_sku = None
						sku_prefix = "Neoffice Product "
						sku_suffix = 1
						while frappe.get_all("Item", filters={"name": sku_prefix + str(sku_suffix)}):
							sku_suffix += 1

						tree = row[category_index].split(">")
						if tree[-1] not in created_cats:
							for index in range(len(tree)):
								if tree[index] not in created_cats:
									if(index == 0):
										parent = "Ecommerce"
									else:
										parent = tree[index-1]
									#frappe.msgprint(str(frappe.db.exists("Item Group", {"parent_item_group": parent, "item_group_name": tree[i]})))
									if not frappe.db.exists("Item Group", {"name": tree[index]}):
										created_cats.append(tree[index])
										cat_doc = frappe.get_doc({
											"doctype": "Item Group",
											"item_group_name": tree[index],
											"parent_item_group": parent,
											"is_group": 1
										})
										cat_doc.insert()
										frappe.db.commit()
										created_cats.append(tree[index])
									'''elif not frappe.db.exists("Item Group", {"name": parent + ' - ' + tree[i]}):
										created_cats.append(tree[i])
										cat_doc = frappe.get_doc({
											"doctype": "Item Group",
											"item_group_name": parent + ' - ' + tree[i],
											"parent_item_group": parent,
											"is_group": 1
										})
										cat_doc.insert()
										frappe.db.commit()
										created_cats.append(tree[i])'''
						row[category_index] = tree[-1]
						
						if row[type_index] == "variable" and row[parent_id_index] == 0:
							list_of_parents[row[id_index]] = row[sku_index]
							for (index, item) in enumerate(row):
								if index > 0:
									if index in attributes_value_index and item:
										attribute_to_create = row[index-1]
										terms_to_create = item.split('|')
										if not attribute_to_create in created_attributes:
											created_attributes[attribute_to_create] = []
										#frappe.log_error("{0}".format(frappe.get_all("Item Attribute", filters=[{"name": attribute_to_create}])), f"all item attribute for {attribute_to_create}")
										if len(frappe.get_all("Item Attribute", filters=[{"name": attribute_to_create}])) == 0 and self.from_func == "start_import":
											item_attribute_values = []
											for term in terms_to_create:
												item_attribute_values.append({"attribute_value": term.strip(), "abbr": term.strip().upper()})
												created_attributes[attribute_to_create] += [term.strip()]
											attr_doc = frappe.get_doc({'doctype': "Item Attribute", 'attribute_name': attribute_to_create, 'item_attribute_values': item_attribute_values})
											attr_doc.insert()
											frappe.db.commit()
										else:
											for term in terms_to_create:
												if term.strip() not in created_attributes[attribute_to_create]:
													#frappe.log_error("{0}".format(term), "term")
													#frappe.log_error("{0}".format(frappe.get_all("Item Attribute", filters=[{"name": attribute_to_create}, ["Item Attribute Value", "attribute_value", "=", term.strip()]])), f"all item attribute value for {attribute_to_create} - {term.strip()}")
													if len(frappe.get_all("Item Attribute Value", filters=[{"attribute_value": term.strip(), "parent": attribute_to_create}])) == 0 and self.from_func == "start_import":
														attr_val_doc = frappe.get_doc({"doctype":"Item Attribute Value", "parent": attribute_to_create, "parentfield": "item_attribute_values", "parenttype": "Item Attribute", "attribute_value": term.strip(), "abbr": term.strip().upper()})
														attr_val_doc.insert()
														created_attributes[attribute_to_create] += [term.strip()]
											frappe.db.commit()
						for (index, item) in enumerate(row):
							if index in attributes_index:
								attribute_name = item
								#attributes_name.append(item)
							if index in attributes_value_index and item:
								attributes_name.append(attribute_name)
								attributes_value.append(item)

						row.extend([None, None, None, None, None, None])
						if row[images_field_index]:
							item_image = []
							item_image = row[images_field_index].split('|')
							len_item_image = len(item_image)
							if len_item_image == 1:
								image_name = item_image[0].split('/')[-1]
								extension = image_name.split(".")[-1]
								image_name = image_name[:image_name.rfind('.')]
								image_name = re.sub("[-]\d+x\d+", '', image_name)
								image_name = re.sub("\d+x\d+", '', image_name)
								image_name = unicodedata.normalize('NFKD', image_name).encode('ascii', 'ignore').decode('ascii')
								image_name = re.sub(r'[^\w\s-]', '', image_name.lower())
								image_name = re.sub(r'[-\s]+', '-', image_name).strip('-_')
								image_name = image_name + '.' + extension
								found_files = frappe.get_all("File", filters={"file_name": image_name})
								if not found_files:
									image_data = requests.get(item_image[0]).content
									try:
										file_doc = frappe.get_doc({
											"doctype": "File",
											"file_name": image_name,
											"content": image_data,
											"is_private": 0
										})
										file_doc.insert()
										frappe.db.commit()
										image_url = frappe.db.get_value("File", file_doc.name, "file_url")
										row[image_index] = image_url
									except:
										frappe.log_error(f"file {image_name} not inserted")
								else:
									link_file = frappe.get_doc("File", found_files[0].name)
									row[image_index] = link_file.file_url

							elif len_item_image > 1:
								for index,image in enumerate(item_image):
									if index > 5:
										break
									image_name = image.split('/')[-1]
									extension = image_name.split(".")[-1]
									image_name = image_name[:image_name.rfind('.')]
									image_name = re.sub("[-]\d+x\d+", '', image_name)
									image_name = re.sub("\d+x\d+", '', image_name)
									image_name = unicodedata.normalize('NFKD', image_name).encode('ascii', 'ignore').decode('ascii')
									image_name = re.sub(r'[^\w\s-]', '', image_name.lower())
									image_name = re.sub(r'[-\s]+', '-', image_name).strip('-_')
									image_name = image_name + '.' + extension
									found_files = frappe.get_all("File", filters={"file_name": image_name})
									if not found_files:
										image_data = requests.get(image).content
										try:
											frappe.log_error(f"try inserting file {image_name}")
											file_doc = frappe.get_doc({
												"doctype": "File",
												"file_name": image_name,
												"content": image_data,
												"is_private": 0
											})
											file_doc.insert()
											frappe.db.commit()
											image_url = frappe.db.get_value("File", file_doc.name, "file_url")
											if index == 0:
												row[image_index] = image_url
											else:
												row[image_index+index] = image_url
											frappe.log_error(f"file {image_name} inserted")
										except:
											frappe.log_error(f"file {image_name} not inserted")
									else:
										frappe.log_error(f"file {image_name} already inserted")
										link_file = frappe.get_doc("File", found_files[0].name)
										if index == 0:
											row[image_index] = link_file.file_url
										else:
											row[image_index+index] = link_file.file_url
						if not row[sku_index]:
							#error_msg += f"Your file line {i} has not SKU provided. The value is mandatory\n"
							row[sku_index] = sku_prefix + str(sku_suffix)
							sku_suffix += 1

						if row[parent_id_index] == 0:
							parent_sku = None
						else:
							parent_sku = list_of_parents.get(row[parent_id_index], "error")
							if parent_sku == "error":
								parent_list = frappe.get_all("Item", filters={"import_id": row[parent_id_index]})
								if parent_list:
									parent_sku = parent_list[0].name

						if parent_sku == "error":
							error_msg += f"Can't find parent product with ID {item}\n"
						#product_category = ((row[category_index]).split('>'))[-1]

						is_parent = True if (row[type_index] == "variable" and row[parent_id_index] == 0) else False
						if is_parent:
							manage_stock = 0
							stock = 0
						else:
							manage_stock = row[manage_stock_index]
							if not row[stock_index]:
								stock = 0
							else:
								stock = 0 if row[stock_index] < 0 else int(row[stock_index])
								
						price = row[selling_price_index]
						if not price:
							price = row[other_selling_price_index]
							
						if len(attributes_value) > 1:
							new_row = copy.deepcopy(row)

						if(len(attributes_value) == 0):
							row.extend([manage_stock, is_parent, parent_sku, None, None, self.doctype_data.sync_with_woocommerce, self.doctype_data.warehouse, row[category_index], row[category_index],
							default_company, self.doctype_data.warehouse, stock, valuation_rate, price])
						else:
							attribute_value = attributes_value[0]
							if row[parent_id_index] == 0:
								attribute_value = None
							row.extend([manage_stock, is_parent, parent_sku, attributes_name[0], attribute_value, self.doctype_data.sync_with_woocommerce, self.doctype_data.warehouse, row[category_index], row[category_index],
							default_company, self.doctype_data.warehouse, stock, valuation_rate, price]) 

						if index % 100 == 0 or index == data_length - 1:
							import subprocess, time
							command = "php /home/neoffice/frappe-bench/sites/web/wp-content/plugins/bulk-media-register-add-on-wpcron/lib/bmrcroncli.php"
							subprocess.run(command, capture_output=False, shell=True)

					elif self.doctype == "Contact":
						if not row[firstname_index] and not row[billing_company_index] and not row[shipping_company_index]:
							add_row_in_data = False
						else:
							customer_with_mail = frappe.get_all("Customer", filters={"email_id": row[user_email_index]})
							if customer_with_mail:
								customer_name = customer_with_mail[0].name
							else:
								customer_name = None

							filtered_contacts = frappe.get_all("Contact", filters={"email_id": row[user_email_index]})
							if not filtered_contacts:
								filtered_contacts = frappe.get_all("Contact", filters=[["Contact Email", "email_id", "=", row[user_email_index]]])
							if not filtered_contacts:
								##if row[billing_email_index]:
								#	new_row = copy.deepcopy(row)
								if row[firstname_index]:
									first_name = row[firstname_index]
								elif row[billing_firstname_index]:
									first_name = row[billing_firstname_index]
								elif row[shipping_firstname_index]:
									first_name = row[shipping_firstname_index]
								else:
									first_name = None
									add_row_in_data = False
								row.extend([first_name, row[user_email_index], 1, "Customer" if customer_name else None, customer_name])
							else:
								add_row_in_data = False

					elif self.doctype == "Address":
						if not row[firstname_index] and not row[billing_company_index] and not row[shipping_company_index]:
							add_row_in_data = False
						else:
							customer_with_mail = frappe.get_all("Customer", filters={"email_id": row[user_email_index]})
							if customer_with_mail:
								customer_name = customer_with_mail[0].name
							else:
								customer_name = None

							'''filtered_contacts = frappe.get_all("Contact", filters={"email_id": row[user_email_index]})
							if not filtered_contacts:
								filtered_contacts = frappe.get_all("Contact", filters=[["Contact Email", "email_id", "=", row[user_email_index]]])
							if not filtered_contacts:
								#emails = [{"email_id":row[user_email_index], "is_primary":1}]
								#if row[billing_email_index]:
								#	emails.append({"email_id":row[billing_email_index], "is_primary":0})
								if self.from_func == "start_import":
									new_contact = frappe.get_doc({"doctype": "Contact", "first_name": row[firstname_index] if row[firstname_index] else (row[billing_company_index] if row[billing_company_index] else row[shipping_company_index]),
									"last_name": row[lastname_index], "email_ids": None})
									new_contact.append("email_ids", {"email_id": row[user_email_index], "is_primary": 1})
									if customer_name:
										new_contact.append("links", {"link_doctype": "Customer", "link_name": customer_name})
									if row[billing_email_index]:
										new_contact.append("email_ids", {"email_id": row[billing_email_index], "is_primary": 0})
									new_contact.insert()
									frappe.db.commit()
							else:
								add_link = True
								for filtered_contact in filtered_contacts:
									contact = frappe.get_doc("Contact", filtered_contact)
									for link in contact.links:
										if link.link_doctype == "Customer" and link.link_name == customer_name:
											add_link = False
								if add_link and self.from_func == "start_import":
									contact_add_link = frappe.get_doc("Contact", filtered_contacts[0])
									contact_add_link.append("links",{"link_doctype": "Customer", "link_name": customer_name})
									contact_add_link.save()'''

							if row[billing_address_1_index]:
								title_formatted = row[billing_firstname_index] + " " + row[billing_lastname_index] if row[billing_firstname_index] else row[billing_company_index]
								if row[shipping_address_1_index]:
									new_row = copy.deepcopy(row)
								if row[billing_country_index]:
									country = _(pycountry.countries.get(alpha_2=row[billing_country_index]).name)
								else:
									country = None
								row.extend([row[user_email_index], title_formatted, "Billing", row[billing_address_1_index], row[billing_address_2_index], row[billing_city_index], row[billing_state_index],
								row[billing_postcode_index], country, row[billing_email_index], row[billing_phone_index], "Customer", customer_name])
								if frappe.get_all("Address", filters={"woocommerce_email": row[user_email_index], "address_type": "Billing", "address_line1": row[billing_address_1_index]}):
									add_row_in_data = False

							elif not row[billing_address_1_index] and row[shipping_address_1_index]:
								title_formatted = row[shipping_firstname_index] + " " + row[shipping_lastname_index] if row[shipping_firstname_index] else row[shipping_company_index]
								if row[shipping_country_index]:
									country = _(pycountry.countries.get(alpha_2=row[shipping_country_index]).name)
								else:
									country = None
								row.extend([row[user_email_index], title_formatted, "Shipping", row[shipping_address_1_index], row[shipping_address_2_index], row[shipping_city_index], row[shipping_state_index],
								row[shipping_postcode_index], country, row[billing_email_index], row[shipping_phone_index], "Customer", customer_name])
								if frappe.get_all("Address", filters={"woocommerce_email": row[user_email_index], "address_type": "Shipping", "address_line1": row[shipping_address_1_index]}):
									add_row_in_data = False

							elif not row[billing_address_1_index] and not row[shipping_address_1_index]:
								add_row_in_data = False

					elif self.doctype == "Customer":
						if row[billing_company_index]:
							full_name = row[billing_company_index]
							customer_type = "Company"
						else:
							full_name = row[firstname_index] + " " + row[lastname_index]
							customer_type = "Individual"

						#if last_full_name and not full_name.lower() in last_full_name[0]:
						#	last_full_name = []

						final_name = None
						if full_name.strip():
							if len(frappe.get_all("Customer", filters={'email_id': row[user_email_index]})) == 0:
								counter = 1
								if len(frappe.get_all("Customer", filters={'customer_name': full_name})) > 0:
									while(frappe.get_all("Customer", filters={'customer_name': full_name + " " + str(counter)})):
										counter += 1
									final_name = full_name + " " + str(counter)

								if last_full_name:
									set_names = set(last_full_name)
									if not final_name and full_name.lower() not in set_names:
										final_name = full_name
									else:
										while((full_name + " " + str(counter)).lower() in set_names):
											counter += 1
										final_name = full_name + " " + str(counter)
								else:
									if not final_name:
										final_name = full_name

								if row[billing_country_index]:
									country = _("Switzerland") if _(pycountry.countries.get(alpha_2=row[billing_country_index]).name) == "Switzerland" else self.doctype_data.default_territory
								elif row[shipping_country_index]:
									country = _("Switzerland") if _(pycountry.countries.get(alpha_2=row[shipping_country_index]).name) == "Switzerland" else self.doctype_data.default_territory
								else:
									country = self.doctype_data.default_territory
								if final_name:
									row.extend([final_name, customer_type, country, 1])
							else:
								add_row_in_data = False
						else:
							add_row_in_data = False

						if final_name:
							last_full_name.append(final_name.lower())
						else:
							add_row_in_data = False

					elif self.doctype == "Data Archive":
						customer_match = frappe.get_all("Customer", filters={'email_id': row[user_email_index]})
						if customer_match and row[user_email_index]:
							customer_link = customer_match[0].name
							customer_text = None
						else:
							customer_match = frappe.get_all("Customer", filters={'email_id': row[billing_email_index]})
							if customer_match and row[billing_email_index]:
								customer_link = customer_match[0].name
								customer_text = None
							else:
								customer_link = None
								customer_text = ""
								if row[billing_firstname_index]:
									customer_text += f"{row[billing_firstname_index]} "
								if row[billing_lastname_index]:
									customer_text += f"{row[billing_lastname_index]}\n"
								if row[billing_address_1_index]:
									customer_text += f"{row[billing_address_1_index]}\n"
								if row[billing_address_2_index]:
									customer_text += f"{row[billing_address_2_index]}\n"
								if row[billing_postcode_index]:
									customer_text += f"{row[billing_postcode_index]} "
								if row[billing_city_index]:
									customer_text += f"{row[billing_city_index]}"
								if not customer_text:
									customer_text = "Guest"

						if row[price_index] is not None and row[vat_index] is not None:
							price_vat_excluded = row[price_index] - row[vat_index]
						elif row[price_index] is not None and row[vat_index] is None:
							price_vat_excluded = row[price_index]
						elif row[price_index] is None and row[vat_index] is not None:
							price_vat_excluded = 0 - row[vat_index]
						else:
							price_vat_excluded = None

						if last_archive_no != row[archive_no_index]:
							#frappe.msgprint("Archive No: " + str(row[archive_no_index]) + " is being imported")
							row.extend(["Woocommerce", "Order", row[ref_index], row[description_index], row[quantity_index], price_vat_excluded, row[vat_index], row[price_index],
							customer_link, customer_text, row[status_index].replace("wc-", ""), "Woo-" + row[archive_no_index]])
							last_archive_no = row[archive_no_index]
						else:# The above code is appending the data archive lines
							ref = row[ref_index]
							description = row[description_index]
							quantity = row[quantity_index]
							price = row[price_index]
							vat = row[vat_index]
							row = [None] * len(row)
							row.extend([None, None, ref, description, quantity, price_vat_excluded, vat, price, None, None, None, None])

				elif self.doctype_data.import_source == "Winbiz" and self.from_func == "start_import":
					if self.doctype == "Item Price":
						if row[product_type_index] == 1:
							new_row = copy.deepcopy(row)
							row.extend(["Standard Selling", row[selling_price_index]])
						else:
							continue

					if self.doctype == "Item":
						if row[category_index] and row[category_index] not in created_cats:
							parent = self.doctype_data.root_category
							if not frappe.db.exists("Item Group", {"name": row[category_index]}):
								cat_doc = frappe.get_doc({
									"doctype": "Item Group",
									"item_group_name": row[category_index],
									"parent_item_group": parent,
									"is_group": 1
								})
								cat_doc.insert()
								frappe.db.commit()
								created_cats.append(row[category_index])
						item_group = row[category_index] if row[category_index] else self.doctype_data.root_category
						if self.doctype_data.manage_stock:
							manage_stock = 1
							stock = 0 if row[stock_index] < 0 else int(row[stock_index])
						else:
							manage_stock = 0
							stock = None
						standard_rate = row[selling_price_index]
						row.extend([self.doctype_data.sync_with_woocommerce, item_group, manage_stock, self.doctype_data.warehouse, default_company,
						self.doctype_data.warehouse, stock, valuation_rate, item_group, standard_rate])


					if self.doctype == "Data Archive":
						customer_match = frappe.get_all("Customer", filters={'winbiz_address_number': row[address_id_index]})
						if customer_match:
							customer_link = customer_match[0].name
							customer_text = None
						else:
							customer_link = None
							customer_text = ""
							if row[address_name_title_index]:
								customer_text += f"{row[address_name_title_index]} "
							if row[address_name_index]:
								customer_text += f"{row[address_name_index]}\n"
							if row[address_line1_index]:
								customer_text += f"{row[address_line1_index]}\n"
							if row[address_line2_index]:
								customer_text += f"{row[address_line2_index]}\n"
							if row[address_pincode_index]:
								customer_text += f"{row[address_pincode_index]} "
							if row[address_city_index]:
								customer_text += f"{row[address_city_index]}"
							if not customer_text:
								customer_text = "Guest"

						if row[price_index] is not None and row[vat_index] is not None:
							price_vat_excluded = row[price_index] - row[vat_index]
						elif row[price_index] is not None and row[vat_index] is None:
							price_vat_excluded = row[price_index]
						elif row[price_index] is None and row[vat_index] is not None:
							price_vat_excluded = 0 - row[vat_index]
						else:
							price_vat_excluded = None

						if last_archive_no != row[archive_no_index]:
							#frappe.msgprint("Archive No: " + str(row[archive_no_index]) + " is being imported")
							type_line = {"20":"Invoice", "10": "Offer", "12":"Order Confirmation", "14":"Worksheet"}.get(str(row[type_line_index]), None)
							row.extend(["Winbiz", _(type_line), row[ref_index], row[description_index], row[units_index], row[quantity_index], price_vat_excluded, row[vat_index], row[price_index],
							row[date_archive_index], customer_link, customer_text, "Win-" + str(row[archive_no_index])])
							last_archive_no = row[archive_no_index]
						else:# The above code is appending the data archive lines
							ref = row[ref_index]
							description = row[description_index]
							units = row[units_index]
							quantity = row[quantity_index]
							price = row[price_index]
							vat = row[vat_index]
							row = [None] * len(row)
							row.extend([None, None, ref, description, units, quantity, price_vat_excluded, vat, price, None, None, None, None])

					elif self.doctype == "Address":
						customer_with_address_number = frappe.db.get_all("Customer", filters={"winbiz_address_number": row[address_id_index]})
						if customer_with_address_number:
							customer_name = customer_with_address_number[0].name
						else:
							customer_name = None

						filtered_contacts = frappe.get_all("Contact", filters={"winbiz_address_number": row[address_id_index]})
						if not filtered_contacts:
							if row[user_email_index] and re.fullmatch(regex,row[user_email_index]):
								contact_email = [{"email_id":row[user_email_index], "is_primary":1}]
							else:
								contact_email = archive_no_index
							if self.from_func == "start_import":
								frappe.msgprint("contact email = {}".format("test"))
								frappe.get_doc({"doctype": "Contact", "email_ids": contact_email,
								"first_name": row[firstname_index] if row[firstname_index] else (row[address_company_index] if row[address_company_index] else row[lastname_index]), "last_name": row[lastname_index],
								"links": [{"link_doctype": "Customer", "link_name": customer_name}], "winbiz_address_number": row[address_id_index],
								"email_ids": contact_email if row[user_email_index] else []}).insert()
								frappe.db.commit()
						else:
							frappe.msgprint("Contact already exists")

						if not frappe.get_all("Address", filters={"winbiz_address_number": row[address_id_index]}):
							title_formatted = ""
							if row[address_company_index]:
								title_formatted += f"{row[address_company_index]} "
							if row[lastname_index]:
								title_formatted += f"{row[lastname_index]} "
							if row[firstname_index]:
								title_formatted += row[firstname_index]

							counter = 0
							if frappe.get_all("Address", filters={"address_title": title_formatted}):
								counter += 1
								while frappe.get_all("Address", filters={"address_title": title_formatted + " " + str(i)}):
									counter += 1
							if counter > 0:
								title_formatted += " " + str(counter)

							if row[address_country_index]:
								country = _(pycountry.countries.get(alpha_2=row[address_country_index]).name)
							else:
								country = _("Switzerland")

							row.extend([title_formatted, "Billing", country, "Customer", customer_name])
						else:
							add_row_in_data = False

					elif self.doctype == "Customer":
						if row[address_company_index]:
							full_name = row[address_company_index]
							customer_type = "Company"
						else:
							full_name = row[address_name_index]
							customer_type = "Individual"

						if last_full_name and not full_name.lower() in last_full_name[0]:
							last_full_name = []

						if row[address_country_index]:
							country =  _("Switzerland") if _(pycountry.countries.get(alpha_2=row[address_country_index]).name) == "Switzerland" else self.doctype_data.default_territory
						else:
							country = self.doctype_data.default_territory

						final_name = None
						if len(frappe.get_all("Customer", filters={'winbiz_address_number': row[address_id_index]})) == 0:
							counter = 1
							if len(frappe.get_all("Customer", filters={'customer_name': full_name})) > 0:
								while(frappe.get_all("Customer", filters={'customer_name': full_name + " " + str(counter)})):
									counter += 1
								final_name = full_name + " " + str(counter)

							if last_full_name:
								while((full_name + " " + str(counter)).lower() in last_full_name):
									counter += 1
								final_name = full_name + " " + str(counter)
							else:
								if not final_name:
									final_name = full_name
						else:
							add_row_in_data = False
							final_name = ""
							country = None
							customer_type = ""
						last_full_name.append(final_name.lower())

						row.extend([final_name, customer_type, country, 1])

					elif self.doctype == "Supplier":
						suppliers = frappe.get_all("Supplier", filters={'winbiz_address_number': row[address_id_index]})
						if not suppliers:
							customers = frappe.get_all("Customer", filters={'winbiz_address_number': row[address_id_index]})
							if customers:
								base_customer = frappe.get_doc("Customer",customers[0])
								row.extend([base_customer.customer_name, base_customer.customer_type, None, "All Supplier Groups"])
							else:
								add_row_in_data = False
						else:
							add_row_in_data = False

				row_obj = Row(i+added_lines, row, self.doctype, header, self.import_type)
				if add_row_in_data:
					data.append(row_obj)

				if self.doctype_data.import_source == "Woocommerce" and new_row and self.from_func == "start_import":
					if self.doctype == "Item":
						if row[parent_id_index] == 0:
							parent_sku = None
						else:
							parent_sku = list_of_parents.get(row[parent_id_index], "error")
							if parent_sku == "error":
								parent_list = frappe.get_all("Item", filters={"import_id": row[parent_id_index]})
								if parent_list:
									parent_sku = parent_list[0].name

						if parent_sku == "error":
							error_msg += f"Can't find parent product with ID {item}\n"
						for index in range(1, len(attributes_value)):
							added_lines += 1
							new_row = [None] * len(new_row)
							#new_row[-5] = attributes_name[i]
							#new_row[-4] = attributes_value[i]
							#new_row[-3] = 1 if has_ecommerce else 0
							new_row.extend([None, None, None, attributes_name[index], attributes_value[index], None, None, None, None,
							None, None, None, None, None])
							row_obj = Row(i+added_lines, new_row, self.doctype, header, self.import_type)
							data.append(row_obj)
							new_row = []
							#frappe.msgprint(str(new_row))

					elif self.doctype == "Address":
						if customer_name:
							added_lines += 1
							title_formatted = row[shipping_firstname_index] + " " + row[shipping_lastname_index] if row[shipping_firstname_index] else row[shipping_company_index]
							if row[shipping_country_index]:
								country = _(pycountry.countries.get(alpha_2=row[shipping_country_index]).name)
							else:
								country = None
							if not frappe.get_all("Address", filters={"woocommerce_email": row[user_email_index], "address_type": "Shipping", "address_line1": row[shipping_address_1_index]}):
								new_row.extend([row[user_email_index], title_formatted, "Shipping", row[shipping_address_1_index], row[shipping_address_2_index], row[shipping_city_index], row[shipping_state_index],
								row[shipping_postcode_index], country, row[billing_email_index], row[shipping_phone_index], "Customer", customer_name])
								row_obj = Row(i+added_lines, new_row, self.doctype, header, self.import_type)
								data.append(row_obj)
							new_row = []

					'''elif self.doctype == "Contact":
						new_row = [None] * len(new_row)
						new_row.extend([None, billing_email, 0, None, None])
						added_lines += 1
						row_obj = Row(i+added_lines, new_row, self.doctype, header, self.import_type)
						data.append(row_obj)
						new_row = []'''

				if self.doctype_data.import_source == "Winbiz" and new_row and self.from_func == "start_import":
					if self.doctype == "Item Price":
						added_lines += 1
						new_row.extend(["Standard Buying", row[buying_price_index]])
						row_obj = Row(i+added_lines, new_row, self.doctype, header, self.import_type)
						data.append(row_obj)
						new_row = []
			
		#if self.from_func == "start_import":
			#frappe.throw("stop")
		if error_msg:
			frappe.throw(error_msg)
		self.header = header
		self.columns = self.header.columns
		self.data = data
		if self.from_func == "start_import":
			for line in data:
				frappe.log_error("data", "{}".format(line.data))

		if len(data) < 1:
			frappe.throw(
				_("Import template should contain a Header and atleast one row."),
				title=_("Template Error"),
			)

	def get_data_for_import_preview(self):
		"""Adds a serial number column as the first column"""

		columns = [frappe._dict({"header_title": "Sr. No", "skip_import": True})]
		columns += [col.as_dict() for col in self.columns]
		for col in columns:
			# only pick useful fields in docfields to minimise the payload
			if col.df:
				col.df = {
					"fieldtype": col.df.fieldtype,
					"fieldname": col.df.fieldname,
					"label": col.df.label,
					"options": col.df.options,
					"parent": col.df.parent,
					"reqd": col.df.reqd,
					"default": col.df.default,
					"read_only": col.df.read_only,
				}

		data = [[row.row_number] + row.as_list() for row in self.data]

		warnings = self.get_warnings()

		out = frappe._dict()
		out.data = data
		out.columns = columns
		out.warnings = warnings
		total_number_of_rows = len(out.data)
		if total_number_of_rows > MAX_ROWS_IN_PREVIEW:
			out.data = out.data[:MAX_ROWS_IN_PREVIEW]
			out.max_rows_exceeded = True
			out.max_rows_in_preview = MAX_ROWS_IN_PREVIEW
			out.total_number_of_rows = total_number_of_rows
		return out

	def get_payloads_for_import(self):
		payloads = []
		# make a copy
		data = list(self.data)
		while data:
			doc, rows, data = self.parse_next_row_for_import(data)
			payloads.append(frappe._dict(doc=doc, rows=rows))
		return payloads

	def parse_next_row_for_import(self, data):
		"""
		Parses rows that make up a doc. A doc maybe built from a single row or multiple rows.
		Returns the doc, rows, and data without the rows.
		"""
		doctypes = self.header.doctypes

		# first row is included by default
		first_row = data[0]
		rows = [first_row]

		# if there are child doctypes, find the subsequent rows
		if len(doctypes) > 1:
			# subsequent rows that have blank values in parent columns
			# are considered as child rows
			parent_column_indexes = self.header.get_column_indexes(self.doctype)
			parent_row_values = first_row.get_values(parent_column_indexes)

			data_without_first_row = data[1:]
			for row in data_without_first_row:
				row_values = row.get_values(parent_column_indexes)
				# if the row is blank, it's a child row doc
				if all(v in INVALID_VALUES for v in row_values):
					rows.append(row)
					continue
				# if we encounter a row which has values in parent columns,
				# then it is the next doc
				break

		parent_doc = None
		for row in rows:
			for doctype, table_df in doctypes:
				if doctype == self.doctype and not parent_doc:
					parent_doc = row.parse_doc(doctype)

				if doctype != self.doctype and table_df:
					child_doc = row.parse_doc(doctype, parent_doc, table_df)
					if child_doc is None:
						continue
					parent_doc[table_df.fieldname] = parent_doc.get(table_df.fieldname, [])
					parent_doc[table_df.fieldname].append(child_doc)

		doc = parent_doc

		return doc, rows, data[len(rows) :]

	def get_warnings(self):
		warnings = []

		# ImportFile warnings
		warnings += self.warnings

		# Column warnings
		for col in self.header.columns:
			warnings += col.warnings

		# Row warnings
		for row in self.data:
			warnings += row.warnings

		return warnings

	######

	def read_file(self, file_path):
		extn = os.path.splitext(file_path)[1][1:]

		file_content = None
		with open(file_path, mode="rb") as f:
			file_content = f.read()

		return file_content, extn

	def read_content(self, content, extension):
		error_title = _("Template Error")
		if extension not in ("csv", "xlsx", "xls"):
			frappe.throw(_("Import template should be of type .csv, .xlsx or .xls"), title=error_title)

		if extension == "csv":
			data = read_csv_content(content)
		elif extension == "xlsx":
			data = read_xlsx_file_from_attached_file(fcontent=content)
		elif extension == "xls":
			data = read_xls_file_from_attached_file(content)

		return data


class Row:
	link_values_exist_map = {}

	def __init__(self, index, row, doctype, header, import_type):
		self.index = index
		self.row_number = index + 1
		self.doctype = doctype
		self.data = row
		self.header = header
		self.import_type = import_type
		self.warnings = []

		len_row = len(self.data)
		len_columns = len(self.header.columns)
		if len_row != len_columns:
			less_than_columns = len_row < len_columns
			message = (
				"Row has less values than columns" if less_than_columns else "Row has more values than columns"
			)
			self.warnings.append(
				{
					"row": self.row_number,
					"message": message,
				}
			)

	def parse_doc(self, doctype, parent_doc=None, table_df=None):
		col_indexes = self.header.get_column_indexes(doctype, table_df)
		values = self.get_values(col_indexes)

		if all(v in INVALID_VALUES for v in values):
			# if all values are invalid, no need to parse it
			return None

		columns = self.header.get_columns(col_indexes)
		doc = self._parse_doc(doctype, columns, values, parent_doc, table_df)
		return doc

	def _parse_doc(self, doctype, columns, values, parent_doc=None, table_df=None):
		doc = frappe._dict()
		if self.import_type == INSERT:
			# new_doc returns a dict with default values set
			doc = frappe.new_doc(
				doctype,
				parent_doc=parent_doc,
				parentfield=table_df.fieldname if table_df else None,
				as_dict=True,
			)

		# remove standard fields and __islocal
		for key in frappe.model.default_fields + frappe.model.child_table_fields + ("__islocal",):
			doc.pop(key, None)

		for col, value in zip(columns, values):
			df = col.df
			if value in INVALID_VALUES:
				value = None

			if value is not None:
				value = self.validate_value(value, col)

			if value is not None:
				doc[df.fieldname] = self.parse_value(value, col)

		is_table = frappe.get_meta(doctype).istable
		is_update = self.import_type == UPDATE
		if is_table and is_update:
			# check if the row already exists
			# if yes, fetch the original doc so that it is not updated
			# if no, create a new doc
			id_field = get_id_field(doctype)
			id_value = doc.get(id_field.fieldname)
			if id_value and frappe.db.exists(doctype, id_value):
				existing_doc = frappe.get_doc(doctype, id_value)
				existing_doc.update(doc)
				doc = existing_doc
			else:
				# for table rows being inserted in update
				# create a new doc with defaults set
				new_doc = frappe.new_doc(doctype, as_dict=True)
				new_doc.update(doc)
				doc = new_doc

		return doc

	def validate_value(self, value, col):
		df = col.df
		if df.fieldtype == "Select":
			select_options = get_select_options(df)
			if select_options and value not in select_options:
				options_string = ", ".join(frappe.bold(d) for d in select_options)
				msg = _("Value must be one of {0}").format(options_string)
				self.warnings.append(
					{
						"row": self.row_number,
						"field": df_as_json(df),
						"message": msg,
					}
				)
				return

		elif df.fieldtype == "Link":
			if self.doctype != "Item" or (self.doctype == "Item" and not (df.fieldname == "variant_of")):
				exists = self.link_exists(value, df)
				if not exists:
					msg = _("Value {0} missing for {1}").format(frappe.bold(value), frappe.bold(df.options))
					self.warnings.append(
						{
							"row": self.row_number,
							"field": df_as_json(df),
							"message": msg,
						}
					)
					return
		elif df.fieldtype in ["Date", "Datetime"]:
			value = self.get_date(value, col)
			if isinstance(value, str):
				# value was not parsed as datetime object
				self.warnings.append(
					{
						"row": self.row_number,
						"col": col.column_number,
						"field": df_as_json(df),
						"message": _("Value {0} must in {1} format").format(
							frappe.bold(value), frappe.bold(get_user_format(col.date_format))
						),
					}
				)
				return
		elif df.fieldtype == "Duration":
			if not DURATION_PATTERN.match(value):
				self.warnings.append(
					{
						"row": self.row_number,
						"col": col.column_number,
						"field": df_as_json(df),
						"message": _("Value {0} must be in the valid duration format: d h m s").format(
							frappe.bold(value)
						),
					}
				)

		return value

	def link_exists(self, value, df):
		key = df.options + "::" + cstr(value)
		if Row.link_values_exist_map.get(key) is None:
			Row.link_values_exist_map[key] = frappe.db.exists(df.options, value)
		return Row.link_values_exist_map.get(key)

	def parse_value(self, value, col):
		df = col.df
		if isinstance(value, (datetime, date)) and df.fieldtype in ["Date", "Datetime"]:
			return value

		value = cstr(value)

		# convert boolean values to 0 or 1
		valid_check_values = ["t", "f", "true", "false", "yes", "no", "y", "n"]
		if df.fieldtype == "Check" and value.lower().strip() in valid_check_values:
			value = value.lower().strip()
			value = 1 if value in ["t", "true", "y", "yes"] else 0

		if df.fieldtype in ["Int", "Check"]:
			value = cint(value)
		elif df.fieldtype in ["Float", "Percent", "Currency"]:
			value = flt(value)
		elif df.fieldtype in ["Date", "Datetime"]:
			value = self.get_date(value, col)
		elif df.fieldtype == "Duration":
			value = duration_to_seconds(value)

		return value

	def get_date(self, value, column):
		if isinstance(value, (datetime, date)):
			return value

		date_format = column.date_format
		if date_format:
			try:
				return datetime.strptime(value, date_format)
			except ValueError:
				# ignore date values that dont match the format
				# import will break for these values later
				pass
		return value

	def get_values(self, indexes):
		return [self.data[i] for i in indexes]

	def get(self, index):
		return self.data[index]

	def as_list(self):
		return self.data


class Header(Row):
	def __init__(self, index, row, doctype, raw_data, column_to_field_map=None, doctype_data=None, from_func=None):
		self.doctype_data = doctype_data
		self.from_func = from_func
		self.index = index
		self.row_number = index + 1
		self.data = row
		self.doctype = doctype
		column_to_field_map = column_to_field_map or frappe._dict()

		self.seen = []
		self.columns = []

		created_cats = []
		for j, header in enumerate(row):
			column_values = [get_item_at_index(r, j) for r in raw_data]

			'''if self.doctype_data.import_source == "Woocommerce" and self.doctype == "Item" and self.from_func == "start_import":
				if header == "Catégories de produits":
					tree = column_values[1].split(">")
					if tree[-1] not in created_cats:
						for i in range(len(tree)):
							if tree[i] not in created_cats:
								if(i == 0):
									parent = "Ecommerce"
								else:
									parent = tree[i-1]
								#frappe.msgprint(str(frappe.db.exists("Item Group", {"parent_item_group": parent, "item_group_name": tree[i]})))
								if not frappe.db.exists("Item Group", {"parent_item_group": parent, "name": tree[i]}):
									created_cats.append(tree[i])
									cat_doc = frappe.get_doc({
										"doctype": "Item Group",
										"item_group_name": tree[i],
										"parent_item_group": parent,
										"is_group": 1
									})
									cat_doc.insert()
									frappe.db.commit()
									created_cats.append(tree[i])
					column_values[1] = tree[-1]

			if(header == "Manage Stock"):
				column_values[1] = int(column_values[1] == "yes")'''
			if self.doctype_data.import_source == "Woocommerce":
				if self.doctype == "Item":
					map_to_field = {"Title": "item_name", "Sku": "item_code", "Content": "woocommerce_long_description", "item_group": "item_group", "maintain_stock": "is_stock_item",
					"parent_sku":"variant_of", "attribute_name": "attributes.attribute", "attribute_value": "attributes.attribute_value", "has_variants": "has_variants", "sync_with_woocommerce" : "sync_with_woocommerce", "image": "image",
					"woocommerce_img_1":"woocommerce_img_1", "woocommerce_img_2":"woocommerce_img_2", "woocommerce_img_3":"woocommerce_img_3", "woocommerce_img_4":"woocommerce_img_4",
					"woocommerce_img_5":"woocommerce_img_5", "default_warehouse": "item_defaults.default_warehouse", "category_ecommerce": "category_ecommerce", "woocommerce_warehouse": "woocommerce_warehouse",
					"stock": "opening_stock", "valuation_rate": "valuation_rate", "standard_rate": "standard_rate", "default_company": "item_defaults.company", "ID": "import_id"}.get(header, "Don't Import")

				elif self.doctype == "Item Price":
					"price_list", "price_list_rate"

				elif self.doctype == "Address":
					map_to_field = {"User Email": "woocommerce_email", "address_title": "address_title", "address_type": "address_type", "phone": "phone", "address_line1": "address_line1",
					"address_line2":"address_line2", "city": "city", "country": "country", "postcode": "pincode", "link_doctype": "links.link_doctype",
					"link_name":"links.link_name", "email_id": "email_id"}.get(header, "Don't Import")

				elif self.doctype == "Contact":
					map_to_field = {"User Email": "email_id", "first_name": "first_name", "Last Name": "last_name", "phone": "phone", "link_doctype": "links.link_doctype",
					"link_name":"links.link_name", "email_id": "email_ids.email_id", "is_primary_email":"email_ids.is_primary"}.get(header, "Don't Import")

				elif self.doctype == "Customer":
					map_to_field = {"User Email": "email_id", "customer_type": "customer_type", "territory": "territory", "customer_name": "customer_name", "is_import": "is_import"}.get(header, "Don't Import")

				elif self.doctype == "Data Archive":
					map_to_field = {"source": "source", "type": "type", "number": "number", "Total Order": "total", "lines.reference": "lines.reference", "lines.description": "lines.description", "lines.units": "lines.units",
					"lines.quantity": "lines.quantity", "lines.total_price_excl_taxes": "lines.total_price_excl_taxes", "lines.total_vat": "lines.total_vat",
					"lines.total_price_incl_taxes": "lines.total_price_incl_taxes", "customer_link": "customer_link", "customer_text": "customer_text", "Order Date": "date", "status": "status",
					"Payment Method Title":"payment_method", "Shipping Method": "shipping_method", "Shipping Fees": "shipping _fees", "Currency": "currency"}.get(header, "Don't Import")

			elif self.doctype_data.import_source == "Winbiz":
				if self.doctype == "Item":
					map_to_field = {"ar_abrege": "item_name", "ar_fn_ref": "item_code", "ar_desc": "woocommerce_long_description", "item_group": "item_group", "sync_with_woocommerce" : "sync_with_woocommerce",
					"maintain_stock": "is_stock_item", "default_warehouse": "item_defaults.default_warehouse", "category_ecommerce": "category_ecommerce", "woocommerce_warehouse": "woocommerce_warehouse", "stock": "opening_stock", "valuation_rate": "valuation_rate", "standard_rate": "standard_rate", "default_company": "item_defaults.company"}.get(header, "Don't Import")

				elif self.doctype == "Item Price":
					map_to_field = {"ar_fn_ref": "item_code", "price_list": "price_list", "price_list_rate": "price_list_rate"}.get(header, "Don't Import")

				if self.doctype == "Data Archive":
					map_to_field = {"source": "source", "type": "type", "number": "number", "do_montant": "total", "lines.reference": "lines.reference", "lines.description": "lines.description", "lines.units": "lines.units",
					"lines.quantity": "lines.quantity", "lines.total_price_excl_taxes": "lines.total_price_excl_taxes", "lines.total_vat": "lines.total_vat",
					"lines.total_price_incl_taxes": "lines.total_price_incl_taxes", "customer_link": "customer_link", "customer_text": "customer_text", "date": "date"}.get(header, "Don't Import")

				elif self.doctype == "Customer":
					map_to_field = {"ad_email": "email_id", "customer_type": "customer_type", "territory": "territory", "customer_name": "customer_name", "ad_numero": "winbiz_address_number", "is_import": "is_import"}.get(header, "Don't Import")

				elif self.doctype == "Address":
					map_to_field = {"ad_email": "email_id", "address_title": "address_title", "address_type": "address_type", "ad_tel1": "phone", "ad_rue_1": "address_line1",
					"ad_rue_2":"address_line2", "ad_ville": "city", "country": "country", "ad_npa": "pincode", "link_doctype": "links.link_doctype",
					"link_name":"links.link_name", "ad_numero": "winbiz_address_number"}.get(header, "Don't Import")

				elif self.doctype == "Supplier":
					map_to_field = {"supplier_name": "supplier_name", "supplier_type": "supplier_type", "supplier_group": "supplier_group", "country": "country", "AB_IBAN": "iban"}.get(header, "Don't Import")
			else:
				map_to_field = column_to_field_map.get(str(j))
			#frappe.msgprint(header)
			column = Column(j, header, self.doctype, column_values, map_to_field, self.seen)
			self.seen.append(header)
			self.columns.append(column)

		doctypes = []
		for col in self.columns:
			if not col.df:
				continue
			if col.df.parent == self.doctype:
				doctypes.append((col.df.parent, None))
			else:
				doctypes.append((col.df.parent, col.df.child_table_df))

		self.doctypes = sorted(list(set(doctypes)), key=lambda x: -1 if x[0] == self.doctype else 1)

	def get_column_indexes(self, doctype, tablefield=None):
		def is_table_field(df):
			if tablefield:
				return df.child_table_df.fieldname == tablefield.fieldname
			return True

		return [
			col.index
			for col in self.columns
			if not col.skip_import and col.df and col.df.parent == doctype and is_table_field(col.df)
		]

	def get_columns(self, indexes):
		return [self.columns[i] for i in indexes]


class Column:
	seen = []
	fields_column_map = {}

	def __init__(self, index, header, doctype, column_values, map_to_field=None, seen=None):
		if seen is None:
			seen = []
		self.index = index
		self.column_number = index + 1
		self.doctype = doctype
		self.header_title = header
		self.column_values = column_values
		self.map_to_field = map_to_field
		self.seen = seen

		self.date_format = None
		self.df = None
		self.skip_import = None
		self.warnings = []

		self.meta = frappe.get_meta(doctype)
		self.parse()
		self.validate_values()

	def parse(self):
		header_title = self.header_title
		column_number = str(self.column_number)
		skip_import = False

		if self.map_to_field and self.map_to_field != "Don't Import":
			df = get_df_for_column_header(self.doctype, self.map_to_field)
			if df:
				self.warnings.append(
					{
						"message": _("Mapping column {0} to field {1}").format(
							frappe.bold(header_title or "<i>Untitled Column</i>"), frappe.bold(df.label)
						),
						"type": "info",
					}
				)
			else:
				self.warnings.append(
					{
						"message": _("Could not map column {0} to field {1}").format(
							column_number, self.map_to_field
						),
						"type": "info",
					}
				)
		else:
			df = get_df_for_column_header(self.doctype, header_title)
			# df = df_by_labels_and_fieldnames.get(header_title)

		if not df:
			skip_import = True
		else:
			skip_import = False

		if header_title in self.seen:
			self.warnings.append(
				{
					"col": column_number,
					"message": _("Skipping Duplicate Column {0}").format(frappe.bold(header_title)),
					"type": "info",
				}
			)
			df = None
			skip_import = True
		elif self.map_to_field == "Don't Import":
			skip_import = True
			self.warnings.append(
				{
					"col": column_number,
					"message": _("Skipping column {0}").format(frappe.bold(header_title)),
					"type": "info",
				}
			)
		elif header_title and not df:
			self.warnings.append(
				{
					"col": column_number,
					"message": _("Cannot match column {0} with any field").format(frappe.bold(header_title)),
					"type": "info",
				}
			)
		elif not header_title and not df:
			self.warnings.append(
				{"col": column_number, "message": _("Skipping Untitled Column"), "type": "info"}
			)

		self.df = df
		self.skip_import = skip_import

	def guess_date_format_for_column(self):
		"""Guesses date format for a column by parsing all the values in the column,
		getting the date format and then returning the one which has the maximum frequency
		"""

		def guess_date_format(d):
			if isinstance(d, (datetime, date)):
				if self.df.fieldtype == "Date":
					return "%Y-%m-%d"
				if self.df.fieldtype == "Datetime":
					return "%Y-%m-%d %H:%M:%S"
			if isinstance(d, str):
				return frappe.utils.guess_date_format(d)

		date_formats = [guess_date_format(d) for d in self.column_values]
		date_formats = [d for d in date_formats if d]
		if not date_formats:
			return

		unique_date_formats = set(date_formats)
		max_occurred_date_format = max(unique_date_formats, key=date_formats.count)

		if len(unique_date_formats) > 1:
			# fmt: off
			message = _("The column {0} has {1} different date formats. Automatically setting {2} as the default format as it is the most common. Please change other values in this column to this format.")
			# fmt: on
			user_date_format = get_user_format(max_occurred_date_format)
			self.warnings.append(
				{
					"col": self.column_number,
					"message": message.format(
						frappe.bold(self.header_title),
						len(unique_date_formats),
						frappe.bold(user_date_format),
					),
					"type": "info",
				}
			)

		return max_occurred_date_format

	def validate_values(self):
		if not self.df:
			return

		if self.skip_import:
			return

		if self.df.fieldtype == "Link":
			# find all values that dont exist
			values = list({cstr(v) for v in self.column_values[1:] if v})
			exists = [d.name for d in frappe.db.get_all(self.df.options, filters={"name": ("in", values)})]
			not_exists = list(set(values) - set(exists))
			if not_exists:
				missing_values = ", ".join(not_exists)
				self.warnings.append(
					{
						"col": self.column_number,
						"message": (f"The following values do not exist for {self.df.options}: {missing_values}"),
						"type": "warning",
					}
				)
		elif self.df.fieldtype in ("Date", "Time", "Datetime"):
			# guess date format
			self.date_format = self.guess_date_format_for_column()
			if not self.date_format:
				self.date_format = "%Y-%m-%d"
				self.warnings.append(
					{
						"col": self.column_number,
						"message": _(
							"Date format could not be determined from the values in this column. Defaulting to yyyy-mm-dd."
						),
						"type": "info",
					}
				)
		elif self.df.fieldtype == "Select":
			options = get_select_options(self.df)
			if options:
				values = {cstr(v) for v in self.column_values[1:] if v}
				invalid = values - set(options)
				if invalid:
					valid_values = ", ".join(frappe.bold(o) for o in options)
					invalid_values = ", ".join(frappe.bold(i) for i in invalid)
					self.warnings.append(
						{
							"col": self.column_number,
							"message": (
								"The following values are invalid: {}. Values must be"
								" one of {}".format(invalid_values, valid_values)
							),
						}
					)

	def as_dict(self):
		d = frappe._dict()
		d.index = self.index
		d.column_number = self.column_number
		d.doctype = self.doctype
		d.header_title = self.header_title
		d.map_to_field = self.map_to_field
		d.date_format = self.date_format
		d.df = self.df
		if hasattr(self.df, "is_child_table_field"):
			d.is_child_table_field = self.df.is_child_table_field
			d.child_table_df = self.df.child_table_df
		d.skip_import = self.skip_import
		d.warnings = self.warnings
		return d


def build_fields_dict_for_column_matching(parent_doctype):
	"""
	Build a dict with various keys to match with column headers and value as docfield
	The keys can be label or fieldname
	{
	        'Customer': df1,
	        'customer': df1,
	        'Due Date': df2,
	        'due_date': df2,
	        'Item Code (Sales Invoice Item)': df3,
	        'Sales Invoice Item:item_code': df3,
	}
	"""

	def get_standard_fields(doctype):
		meta = frappe.get_meta(doctype)
		if meta.istable:
			standard_fields = [
				{"label": "Parent", "fieldname": "parent"},
				{"label": "Parent Type", "fieldname": "parenttype"},
				{"label": "Parent Field", "fieldname": "parentfield"},
				{"label": "Row Index", "fieldname": "idx"},
			]
		else:
			standard_fields = [
				{"label": "Owner", "fieldname": "owner"},
				{"label": "Document Status", "fieldname": "docstatus", "fieldtype": "Int"},
			]

		out = []
		for df in standard_fields:
			df = frappe._dict(df)
			df.parent = doctype
			out.append(df)
		return out

	parent_meta = frappe.get_meta(parent_doctype)
	out = {}

	# doctypes and fieldname if it is a child doctype
	doctypes = [(parent_doctype, None)] + [(df.options, df) for df in parent_meta.get_table_fields()]

	for doctype, table_df in doctypes:
		translated_table_label = _(table_df.label) if table_df else None

		# name field
		name_df = frappe._dict(
			{
				"fieldtype": "Data",
				"fieldname": "name",
				"label": "ID",
				"reqd": 1,  # self.import_type == UPDATE,
				"parent": doctype,
			}
		)

		if doctype == parent_doctype:
			name_headers = (
				"name",  # fieldname
				"ID",  # label
				_("ID"),  # translated label
			)
		else:
			name_headers = (
				f"{table_df.fieldname}.name",  # fieldname
				f"ID ({table_df.label})",  # label
				"{} ({})".format(_("ID"), translated_table_label),  # translated label
			)

			name_df.is_child_table_field = True
			name_df.child_table_df = table_df

		for header in name_headers:
			out[header] = name_df

		fields = get_standard_fields(doctype) + frappe.get_meta(doctype).fields
		for df in fields:
			fieldtype = df.fieldtype or "Data"
			if fieldtype in no_value_fields:
				continue

			label = (df.label or "").strip()
			translated_label = _(label)
			parent = df.parent or parent_doctype

			if parent_doctype == doctype:
				# for parent doctypes keys will be
				# Label, fieldname, Label (fieldname)

				for header in (label, translated_label):
					# if Label is already set, don't set it again
					# in case of duplicate column headers
					if header not in out:
						out[header] = df

				for header in (
					df.fieldname,
					f"{label} ({df.fieldname})",
					f"{translated_label} ({df.fieldname})",
				):
					out[header] = df

			else:
				# for child doctypes keys will be
				# Label (Table Field Label)
				# table_field.fieldname

				# create a new df object to avoid mutation problems
				if isinstance(df, dict):
					new_df = frappe._dict(df.copy())
				else:
					new_df = df.as_dict()

				new_df.is_child_table_field = True
				new_df.child_table_df = table_df

				for header in (
					# fieldname
					f"{table_df.fieldname}.{df.fieldname}",
					# label
					f"{label} ({table_df.label})",
					# translated label
					f"{translated_label} ({translated_table_label})",
				):
					out[header] = new_df

	# if autoname is based on field
	# add an entry for "ID (Autoname Field)"
	autoname_field = get_autoname_field(parent_doctype)
	if autoname_field:
		for header in (
			f"ID ({autoname_field.label})",  # label
			"{} ({})".format(_("ID"), _(autoname_field.label)),  # translated label
			# ID field should also map to the autoname field
			"ID",
			_("ID"),
			"name",
		):
			out[header] = autoname_field

	return out


def get_df_for_column_header(doctype, header):
	def build_fields_dict_for_doctype():
		return build_fields_dict_for_column_matching(doctype)

	df_by_labels_and_fieldname = frappe.cache().hget(
		"data_import_column_header_map", doctype, generator=build_fields_dict_for_doctype
	)
	return df_by_labels_and_fieldname.get(header)


# utilities


def get_id_field(doctype):
	autoname_field = get_autoname_field(doctype)
	if autoname_field:
		return autoname_field
	return frappe._dict({"label": "ID", "fieldname": "name", "fieldtype": "Data"})


def get_autoname_field(doctype):
	meta = frappe.get_meta(doctype)
	if meta.autoname and meta.autoname.startswith("field:"):
		fieldname = meta.autoname[len("field:") :]
		return meta.get_field(fieldname)


def get_item_at_index(_list, i, default=None):
	try:
		a = _list[i]
	except IndexError:
		a = default
	return a


def get_user_format(date_format):
	return (
		date_format.replace("%Y", "yyyy").replace("%y", "yy").replace("%m", "mm").replace("%d", "dd")
	)


def df_as_json(df):
	return {
		"fieldname": df.fieldname,
		"fieldtype": df.fieldtype,
		"label": df.label,
		"options": df.options,
		"parent": df.parent,
		"default": df.default,
	}


def get_select_options(df):
	return [d for d in (df.options or "").split("\n") if d]


def create_import_log(data_import, log_index, log_details):
	frappe.get_doc(
		{
			"doctype": "Data Import Log",
			"log_index": log_index,
			"success": log_details.get("success"),
			"data_import": data_import,
			"row_indexes": json.dumps(log_details.get("row_indexes")),
			"docname": log_details.get("docname"),
			"messages": json.dumps(log_details.get("messages", "[]")),
			"exception": log_details.get("exception"),
		}
	).db_insert()<|MERGE_RESOLUTION|>--- conflicted
+++ resolved
@@ -18,26 +18,18 @@
 	read_xls_file_from_attached_file,
 	read_xlsx_file_from_attached_file,
 )
-from copy import deepcopy
-import requests
 
 INVALID_VALUES = ("", None)
 MAX_ROWS_IN_PREVIEW = 10
 INSERT = "Insert New Records"
 UPDATE = "Update Existing Records"
-<<<<<<< HEAD
-SPLIT_ROWS_AT = 100
-=======
 DURATION_PATTERN = re.compile(r"^(?:(\d+d)?((^|\s)\d+h)?((^|\s)\d+m)?((^|\s)\d+s)?)$")
->>>>>>> 84ec2ea3
 
 
 class Importer:
-	def __init__(self, doctype, data_import=None, file_path=None, import_type=None, console=False, custom_import_type=None, from_func=None):
+	def __init__(self, doctype, data_import=None, file_path=None, import_type=None, console=False):
 		self.doctype = doctype
 		self.console = console
-		self.custom_import_type = custom_import_type
-		self.from_func = from_func
 
 		self.data_import = data_import
 		if not self.data_import:
@@ -53,9 +45,6 @@
 			file_path or data_import.google_sheets_url or data_import.import_file,
 			self.template_options,
 			self.import_type,
-			self.custom_import_type,
-			self.data_import,
-			self.from_func
 		)
 
 	def get_data_for_import_preview(self):
@@ -87,8 +76,6 @@
 
 		# parse docs from rows
 		payloads = self.import_file.get_payloads_for_import()
-		#self.data_import.db_set("payload_count", (self.data_import.db_get("payload_count") or 0) + len(payloads))
-		frappe.log_error("length", len(payloads))
 
 		# dont import if there are non-ignorable warnings
 		warnings = self.import_file.get_warnings()
@@ -99,8 +86,6 @@
 				self.print_grouped_warnings(warnings)
 			else:
 				self.data_import.db_set("template_warnings", json.dumps(warnings))
-			#frappe.log_error("Importing {}".format(warnings), "return")
-			#frappe.log_error("Importing {}".format([row.data for row in payloads[0].get("rows")]), "return")
 			return
 
 		# setup import log
@@ -118,10 +103,8 @@
 
 		# Do not remove rows in case of retry after an error or pending data import
 		if (
-			(self.data_import.status == "Partial Success"
-			and len(import_log) >= self.data_import.payload_count)
-			or (self.data_import.status == "Splited Import Started"
-			and len(import_log) >= self.data_import.payload_count)
+			self.data_import.status == "Partial Success"
+			and len(import_log) >= self.data_import.payload_count
 		):
 			# remove previous failures from import log only in case of retry after partial success
 			import_log = [log for log in import_log if log.get("success")]
@@ -136,22 +119,16 @@
 			log_index = log.log_index
 
 		# start import
-		#frappe.log_error("Importing {}".format(len(payloads)), "payload len")
 		total_payload_count = len(payloads)
 		batch_size = frappe.conf.data_import_batch_size or 1000
 
 		for batch_index, batched_payloads in enumerate(frappe.utils.create_batch(payloads, batch_size)):
-			frappe.log_error("in for loop 1")
 			for i, payload in enumerate(batched_payloads):
-				frappe.log_error("in for loop 2")
 				doc = payload.doc
 				row_indexes = [row.row_number for row in payload.rows]
-				frappe.log_error("intersect", "{0}\n{1}".format(row_indexes, imported_rows))
-				frappe.log_error("intersect", "{0}\n{1}".format(row_indexes, imported_rows))
 				current_index = (i + 1) + (batch_index * batch_size)
 
 				if set(row_indexes).intersection(set(imported_rows)):
-					frappe.log_error("skipping")
 					print("Skipping imported rows", row_indexes)
 					if total_payload_count > 5:
 						frappe.publish_realtime(
@@ -210,8 +187,7 @@
 					frappe.clear_messages()
 
 					# rollback if exception
-					if self.doctype != "Item":
-						frappe.db.rollback()
+					frappe.db.rollback()
 
 					create_import_log(
 						self.data_import.name,
@@ -239,23 +215,12 @@
 
 		# set status
 		failures = [log for log in import_log if not log.get("success")]
-		if self.data_import.db_get("last_line"):
-			if self.data_import.db_get("last_line") == self.data_import.total_lines-1:
-				if len(failures) == self.data_import.db_get("payload_count"):
-					status = "Pending"
-				elif len(failures) > 0:
-					status = "Partial Success"
-				else:
-					status = "Success"
-			else:
-				status = "Splited Import Started"
+		if len(failures) == total_payload_count:
+			status = "Pending"
+		elif len(failures) > 0:
+			status = "Partial Success"
 		else:
-			if len(failures) == total_payload_count:
-				status = "Pending"
-			elif len(failures) > 0:
-				status = "Partial Success"
-			else:
-				status = "Success"
+			status = "Success"
 
 		if self.console:
 			self.print_import_log(import_log)
@@ -426,15 +391,12 @@
 
 
 class ImportFile:
-	def __init__(self, doctype, file, template_options=None, import_type=None, custom_import_type=None, doctype_data=None, from_func=None):
-		self.custom_import_type = custom_import_type
-		self.from_func = from_func
+	def __init__(self, doctype, file, template_options=None, import_type=None):
 		self.doctype = doctype
 		self.template_options = template_options or frappe._dict(column_to_field_map=frappe._dict())
 		self.column_to_field_map = self.template_options.column_to_field_map
 		self.import_type = import_type
 		self.warnings = []
-		self.doctype_data = doctype_data
 
 		self.file_doc = self.file_path = self.google_sheets_url = None
 		if isinstance(file, str):
@@ -458,19 +420,6 @@
 		if self.file_doc:
 			parts = self.file_doc.get_extension()
 			extension = parts[1]
-			'''if parts[1] == ".csv" or parts[1] == ".xls":
-				import pyexcel as p
-				import time
-				filename = self.file_doc.file_url.split('/')[-1].rsplit('.',1)[0]
-				file_full_path = '/mnt/neoffice'
-				frappe.msgprint(file_full_path+self.file_doc.file_url)
-				p.save_book_as(file_name=file_full_path+self.file_doc.file_url, dest_file_name=file_full_path+'/private/files/'+filename+'.xlsx')
-				time.sleep(10)
-				with open(file_full_path+"/private/files/"+filename+".xlsx", "rb") as f:
-					content = f.read()
-				frappe.msgprint("{}".format(content))
-				extension = ".xlsx"
-			else:'''
 			content = self.file_doc.get_content()
 			extension = extension.lstrip(".")
 
@@ -493,1108 +442,21 @@
 	def parse_data_from_template(self):
 		header = None
 		data = []
-		attributes_index  = []
-		parent_id_index = None
-		added_lines = 0
-		type_index = None
-		id_index = None
-		sku_index = None
-		category_index = None
-		error_msg = ""
-		attributes_value_index = []
-		created_attributes = {}
-		list_of_parents = {}
-		images_field_index = None
-		billing_email_index = None
-		billing_firstname_index = None
-		billing_lastname_index = None
-		billing_address_1_index = None
-		billing_address_2_index = None
-		billing_city_index = None
-		billing_postcode_index = None
-		billing_state_index = None
-		billing_country_index = None
-		billing_phone_index = None
-		shipping_email_index = None
-		shipping_firstname_index = None
-		shipping_lastname_index = None
-		shipping_address_1_index = None
-		shipping_address_2_index = None
-		shipping_city_index = None
-		shipping_postcode_index = None
-		shipping_state_index = None
-		shipping_country_index = None
-		shipping_phone_index = None
-		billing_company_index = None
-		shipping_company_index = None
-		firstname_index = None
-		lastname_index = None
-		user_email_index = None
-		status_index = None
-
-		address_id_index = None
-		description_index = None
-		quantity_index = None
-		price_index = None
-		units_index = None
-		archive_no_index = None
-		total_index = None
-		vat_index = None
-		ref_index = None
-		address_name_index = None
-		address_name_title_index = None
-		address_company_index = None
-		address_line1_index = None
-		address_line2_index = None
-		address_pincode_index = None
-		address_city_index = None
-		address_country_index = None
-		address_phone_index = None
-		date_archive_index = None
-		type_line_index = None
-		bank_iban_index = None
-		name_index = None
-		product_type_index = None
-		buying_price_index = None
-		selling_price_index = None
-		other_selling_price_index = None
-		manage_stock_index = None
-		image_featured_index = None
-
-
-		last_archive_no = None
-		last_full_name = []
-		created_cats = []
-		new_row = []
-
-		manage_stock = 0
-		stock_index = None
-		default_company = frappe.defaults.get_global_default("company")
-		valuation_rate = 0
-
-		from neoffice_theme.events import get_customer_config
-		customer_config = get_customer_config()
-		has_ecommerce = customer_config.get('ecommerce')
-		import pycountry
-		import copy
-		import re
-		import unicodedata
-		regex = r'\b[A-Za-z0-9._%+-]+@[A-Za-z0-9.-]+\.[A-Z|a-z]{2,}\b'
-		split_value = SPLIT_ROWS_AT
-		if self.doctype_data.sync_with_woocommerce == 1:
-			split_value = 50
-
-		data_length = len(self.raw_data)
-		if not self.doctype_data.total_lines:
-			self.doctype_data.db_set("total_lines", data_length, update_modified=False)
-
-		if self.doctype_data.db_get("last_line"):
-			start_line = self.doctype_data.db_get("last_line") + 1
-		else:
-			start_line = 0
-
-		if self.from_func == "start_import":
-			stop_enum = start_line + split_value +1
-			frappe.log_error()
-		else:
-			stop_enum = data_length-1
 
 		for i, row in enumerate(self.raw_data):
-			if (i == start_line + split_value+1) and self.from_func == "start_import":
-				self.doctype_data.db_set("last_line", i-1)
-				break
-
-			#if self.from_func == "start_import":
-			#	frappe.log_error("condition", str(i == start_line + split_value) +" "+ str(i) +" "+str(start_line + split_value))
-			#	frappe.log_error("{}".format(i))
-
-			if i > 0 and i < start_line:
-				if self.from_func == "start_import":
-					frappe.log_error("continue")
-					continue
-
-			if ((i < data_length-1 and i == start_line + split_value) or (i == data_length-1 and i > split_value)) and self.from_func == "start_import":
-				self.doctype_data.db_set("last_line", i, update_modified=False)
-
 			if all(v in INVALID_VALUES for v in row):
 				# empty row
 				continue
 
 			if not header:
-				if self.doctype_data.import_source == "Woocommerce" and self.from_func == "start_import":
-					if self.doctype == "Item":
-						row.extend(["image", "woocommerce_img_1", "woocommerce_img_2", "woocommerce_img_3", "woocommerce_img_4", "woocommerce_img_5", "maintain_stock","has_variants","parent_sku", "attribute_name", "attribute_value", "sync_with_woocommerce", "default_warehouse", "item_group", "category_ecommerce", "default_company", "woocommerce_warehouse", "stock", "valuation_rate", "standard_rate"])
-						image_index = row.index("image")
-						for (index, item) in enumerate(row):
-							#frappe.msgprint(item)
-							if "Attribute Name (" in item:
-								attributes_index.append(index)
-							elif "Attribute Value (" in item:
-								attributes_value_index.append(index)
-							elif item == "Parent Product ID":
-								parent_id_index = index
-							elif item == "Product Type":
-								type_index = index
-							elif item == "ID":
-								id_index = index
-							elif item == "Sku":
-								sku_index = index
-							elif item == "Catégories de produits":
-								category_index = index
-							elif item == "Image URL":
-								images_field_index = index
-							elif item == "Stock":
-								stock_index = index
-							elif item == "Regular Price":
-								selling_price_index = index
-							elif item == "Price":
-								other_selling_price_index = index
-							elif item == "Manage Stock":
-								manage_stock_index = index
-							elif item == "Image Featured":
-								image_featured_index = index
-							#frappe.msgprint(str(attributes_name))
-							#frappe.msgprint(str(attributes_index))
-
-					elif self.doctype == "Address" or self.doctype == "Contact":
-						if self.doctype == "Address":
-							row.extend(["woocommerce_email", "address_title", "address_type", "address_line1", "address_line2", "city", "state", "postcode", "country", "email_id", "phone", "link_doctype", "link_name"])
-						elif self.doctype == "Contact":
-							row.extend(["first_name", "email_id", "is_primary_email", "link_doctype", "link_name"])
-
-						for (index, item) in enumerate(row):
-							#frappe.msgprint(item)
-							if item == "billing_email":
-								billing_email_index = index
-							elif item == "billing_first_name":
-								billing_firstname_index = index
-							elif item == "billing_last_name":
-								billing_lastname_index = index
-							elif item == "billing_address_1":
-								billing_address_1_index = index
-							elif item == "billing_address_2":
-								billing_address_2_index = index
-							elif item == "billing_city":
-								billing_city_index = index
-							elif item == "billing_postcode":
-								billing_postcode_index = index
-							elif item == "billing_state":
-								billing_state_index = index
-							elif item == "billing_country":
-								billing_country_index = index
-							elif item == "billing_phone":
-								billing_phone_index = index
-							elif item == "billing_company":
-								billing_company_index = index
-							elif item == "shipping_email":
-								shipping_email_index = index
-							elif item == "shipping_first_name":
-								shipping_firstname_index = index
-							elif item == "shipping_last_name":
-								shipping_lastname_index = index
-							elif item == "shipping_address_1":
-								shipping_address_1_index = index
-							elif item == "shipping_address_2":
-								shipping_address_2_index = index
-							elif item == "shipping_city":
-								shipping_city_index = index
-							elif item == "shipping_postcode":
-								shipping_postcode_index = index
-							elif item == "shipping_state":
-								shipping_state_index = index
-							elif item == "shipping_country":
-								shipping_country_index = index
-							elif item == "shipping_phone":
-								shipping_phone_index = index
-							elif item == "shipping_company":
-								shipping_company_index = index
-							elif item == "First Name":
-								firstname_index = index
-							elif item == "Last Name":
-								lastname_index = index
-							elif item == "User Email":
-								user_email_index = index
-
-					elif self.doctype == "Customer":
-						row.extend(["customer_name", "customer_type", "territory", "is_import"])
-						for (index, item) in enumerate(row):
-							#frappe.msgprint(item)
-							if item == "billing_email":
-								billing_email_index = index
-							elif item == "billing_first_name":
-								billing_firstname_index = index
-							elif item == "billing_last_name":
-								billing_lastname_index = index
-							elif item == "billing_country":
-								billing_country_index = index
-							elif item == "billing_company":
-								billing_company_index = index
-							elif item == "shipping_first_name":
-								shipping_firstname_index = index
-							elif item == "shipping_last_name":
-								shipping_lastname_index = index
-							elif item == "shipping_country":
-								shipping_country_index = index
-							elif item == "shipping_company":
-								shipping_company_index = index
-							elif item == "User Email":
-								user_email_index = index
-							elif item == "First Name":
-								firstname_index = index
-							elif item == "Last Name":
-								lastname_index = index
-
-					elif self.doctype == "Data Archive":
-						row.extend(["source", "type", "lines.reference", "lines.description", "lines.quantity", "lines.total_price_excl_taxes", "lines.total_vat", "lines.total_price_incl_taxes",
-						"customer_link", "customer_text", "status", "number"])
-						for (index, item) in enumerate(row):
-							#frappe.msgprint(item)
-							if item == "Billing Email Address":
-								billing_email_index = index
-							elif item == "Billing First Name":
-								billing_firstname_index = index
-							elif item == "Billing Last Name":
-								billing_lastname_index = index
-							elif item == "Billing Address 1":
-								billing_address_1_index = index
-							elif item == "Billing Address 2":
-								billing_address_2_index = index
-							elif item == "Billing City":
-								billing_city_index = index
-							elif item == "Billing Postcode":
-								billing_postcode_index = index
-							elif item == "Billing Country":
-								billing_country_index = index
-							elif item == "Customer Account Email Address":
-								user_email_index = index
-							elif item == "Order Status":
-								status_index = index
-							elif item == "Order Line Title":
-								description_index = index
-							elif item == "Quantity":
-								quantity_index = index
-							elif item == "Item Total":
-								price_index = index
-							elif item == "Item Tax Total":
-								vat_index = index
-							elif item == "Reference":
-								ref_index = index
-							elif item == "Order Number":
-								archive_no_index = index
-
-				elif self.doctype_data.import_source == "Winbiz" and self.from_func == "start_import":
-					if self.doctype == "Item Price":
-						row.extend(["price_list", "price_list_rate"])
-						for (index, item) in enumerate(row):
-							if item == "ar_fn_ref":
-								sku_index = index
-							elif item == "ar_groupe":
-								category_index = index
-							elif item == "ar_abrege":
-								name_index = index
-							elif item == "ar_fn_ref":
-								sku_index = index
-							elif item == "ar_type":
-								product_type_index = index
-							elif item == "prixach":
-								buying_price_index = index
-							elif item == "prixvnt":
-								selling_price_index = index
-
-					if self.doctype == "Item":
-						row.extend(["sync_with_woocommerce", "item_group", "maintain_stock", "default_warehouse", "default_company", "woocommerce_warehouse", "stock", "valuation_rate", "category_ecommerce", "standard_rate"])
-						for (index, item) in enumerate(row):
-							if item == "ar_groupe":
-								category_index = index
-							elif item == "ar_qteini":
-								stock_index = index
-							elif item == "prixvnt":
-								selling_price_index = index
-
-					if self.doctype == "Data Archive":
-						row.extend(["source", "type", "lines.reference", "lines.description", "lines.units", "lines.quantity", "lines.total_price_excl_taxes", "lines.total_vat", "lines.total_price_incl_taxes", "date",
-						"customer_link", "customer_text", "number"])
-						for (index, item) in enumerate(row):
-							if item == "do_adr1":
-								address_id_index = index
-							elif item == "dl_desc":
-								description_index = index
-							elif item == "dl_qte1":
-								quantity_index = index
-							elif item == "dl_montant":
-								price_index = index
-							elif item == "dl_unite":
-								units_index = index
-							elif item == "dl_tva_mnt":
-								vat_index = index
-							elif item == "dl_article":
-								ref_index = index
-							elif item == "do_nodoc":
-								archive_no_index = index
-							elif item == "do_montant":
-								total_index = index
-							elif item == "do_date1":
-								date_archive_index = index
-							elif item == "do_type":
-								type_line_index = index
-							elif item == "adr_line":
-								address_name_index = index
-							elif item == "ad_titre2":
-								address_name_title_index = index
-							elif item == "ad_rue_1":
-								address_line1_index = index
-							elif item == "ad_rue_2":
-								address_line2_index = index
-							elif item == "ad_npa":
-								address_pincode_index = index
-							elif item == "ad_ville":
-								address_city_index = index
-
-					elif self.doctype == "Address":
-						row.extend(["address_title", "address_type", "country", "link_doctype", "link_name"])
-						for (index, item) in enumerate(row):
-							#frappe.msgprint(item)
-							if item == "ad_codpays":
-								address_country_index = index
-							elif item == "ad_numero":
-								address_id_index = index
-							elif item == "ad_societe":
-								address_company_index = index
-							elif item == "ad_prenom":
-								firstname_index = index
-							elif item == "ad_nom":
-								lastname_index = index
-							elif item == "ad_email":
-								user_email_index = index
-							elif item == "ad_titre2":
-								address_name_title_index = index
-
-					elif self.doctype == "Customer":
-						row.extend(["customer_name", "customer_type", "territory", "is_import"])
-						for (index, item) in enumerate(row):
-							#frappe.msgprint(item)
-							if item == "ordre":
-								address_name_index = index
-							elif item == "ad_numero":
-								address_id_index = index
-							elif item == "ad_societe":
-								address_company_index = index
-							elif item == "ad_codpays":
-								address_country_index = index
-
-					elif self.doctype == "Supplier":
-						row.extend(["supplier_name", "supplier_type", "country", "supplier_group"])
-						for (index, item) in enumerate(row):
-							#frappe.msgprint(item)
-							if item == "AB_ADRESSE":
-								address_id_index = index
-							elif item == "AB_IBAN":
-								bank_iban_index = index
-
-				header = Header(i, row, self.doctype, self.raw_data, self.column_to_field_map, self.doctype_data, self.from_func)
-
+				header = Header(i, row, self.doctype, self.raw_data, self.column_to_field_map)
 			else:
-				add_row_in_data = True
-				if self.doctype_data.import_source == "Woocommerce" and self.from_func == "start_import":
-					'''if self.doctype == "File":
-						from frappe.utils import get_files_path
-						if row[images_field_index]:
-							item_image = row[images_field_index].split('|')
-							row.extend(["image_name", "image_url"])
-							for index,image in enumerate(item_image):
-								if index > 5:
-									break
-								image_data = requests.get(image).content
-								image_hash = get_content_hash(image_data)
-								file_list = frappe.get_all("File", filters={"hash_content":image_hash})
-								if not file_list:
-									image_name = image.split('/')[-1]
-									extension = image_name.split(".")[-1]
-									image_name = image_name[:image_name.rfind('.')]
-									image_name = re.sub("[-]\d+x\d+", '', image_name)
-									image_name = re.sub("\d+x\d+", '', image_name)
-									image_name = unicodedata.normalize('NFKD', image_name).encode('ascii', 'ignore').decode('ascii')
-									image_name = re.sub(r'[^\w\s-]', '', image_name.lower())
-									image_name = re.sub(r'[-\s]+', '-', image_name).strip('-_')
-									image_name = image_name + '.' + extension
-								
-									image_data = requests.get(image).content
-									image_hash = get_content_hash(image_data)
-									file_path = get_files_path(is_private=0)
-									# write the file
-									with open(os.path.join(file_path.encode('utf-8'), image_name), 'wb+') as f:
-										f.write(image_data)
-									if index == 0:
-										row[-1]= "/files/"+image_name
-										row[-2]= image_name
-									else:
-										new_row = deepcopy.copy(row)
-										new_row[-1]= "/files/"+image_name
-										new_row[-2]= image_name
-								else:
-									link_file = frappe.get_doc("File", file_list[0])
-									if index == 0:
-										row[-1]= link_file.file_url
-										row[-2]= link_file_name
-									else:
-										new_row = deepcopy.copy(row)
-										new_row[-1]= "/files/"+image_name
-										new_row[-2]= image_name'''
-
-					if self.doctype == "Item":
-						attributes_value = []
-						attributes_name  = []
-						parent_sku = None
-						sku_prefix = "Neoffice Product "
-						sku_suffix = 1
-						while frappe.get_all("Item", filters={"name": sku_prefix + str(sku_suffix)}):
-							sku_suffix += 1
-
-						tree = row[category_index].split(">")
-						if tree[-1] not in created_cats:
-							for index in range(len(tree)):
-								if tree[index] not in created_cats:
-									if(index == 0):
-										parent = "Ecommerce"
-									else:
-										parent = tree[index-1]
-									#frappe.msgprint(str(frappe.db.exists("Item Group", {"parent_item_group": parent, "item_group_name": tree[i]})))
-									if not frappe.db.exists("Item Group", {"name": tree[index]}):
-										created_cats.append(tree[index])
-										cat_doc = frappe.get_doc({
-											"doctype": "Item Group",
-											"item_group_name": tree[index],
-											"parent_item_group": parent,
-											"is_group": 1
-										})
-										cat_doc.insert()
-										frappe.db.commit()
-										created_cats.append(tree[index])
-									'''elif not frappe.db.exists("Item Group", {"name": parent + ' - ' + tree[i]}):
-										created_cats.append(tree[i])
-										cat_doc = frappe.get_doc({
-											"doctype": "Item Group",
-											"item_group_name": parent + ' - ' + tree[i],
-											"parent_item_group": parent,
-											"is_group": 1
-										})
-										cat_doc.insert()
-										frappe.db.commit()
-										created_cats.append(tree[i])'''
-						row[category_index] = tree[-1]
-						
-						if row[type_index] == "variable" and row[parent_id_index] == 0:
-							list_of_parents[row[id_index]] = row[sku_index]
-							for (index, item) in enumerate(row):
-								if index > 0:
-									if index in attributes_value_index and item:
-										attribute_to_create = row[index-1]
-										terms_to_create = item.split('|')
-										if not attribute_to_create in created_attributes:
-											created_attributes[attribute_to_create] = []
-										#frappe.log_error("{0}".format(frappe.get_all("Item Attribute", filters=[{"name": attribute_to_create}])), f"all item attribute for {attribute_to_create}")
-										if len(frappe.get_all("Item Attribute", filters=[{"name": attribute_to_create}])) == 0 and self.from_func == "start_import":
-											item_attribute_values = []
-											for term in terms_to_create:
-												item_attribute_values.append({"attribute_value": term.strip(), "abbr": term.strip().upper()})
-												created_attributes[attribute_to_create] += [term.strip()]
-											attr_doc = frappe.get_doc({'doctype': "Item Attribute", 'attribute_name': attribute_to_create, 'item_attribute_values': item_attribute_values})
-											attr_doc.insert()
-											frappe.db.commit()
-										else:
-											for term in terms_to_create:
-												if term.strip() not in created_attributes[attribute_to_create]:
-													#frappe.log_error("{0}".format(term), "term")
-													#frappe.log_error("{0}".format(frappe.get_all("Item Attribute", filters=[{"name": attribute_to_create}, ["Item Attribute Value", "attribute_value", "=", term.strip()]])), f"all item attribute value for {attribute_to_create} - {term.strip()}")
-													if len(frappe.get_all("Item Attribute Value", filters=[{"attribute_value": term.strip(), "parent": attribute_to_create}])) == 0 and self.from_func == "start_import":
-														attr_val_doc = frappe.get_doc({"doctype":"Item Attribute Value", "parent": attribute_to_create, "parentfield": "item_attribute_values", "parenttype": "Item Attribute", "attribute_value": term.strip(), "abbr": term.strip().upper()})
-														attr_val_doc.insert()
-														created_attributes[attribute_to_create] += [term.strip()]
-											frappe.db.commit()
-						for (index, item) in enumerate(row):
-							if index in attributes_index:
-								attribute_name = item
-								#attributes_name.append(item)
-							if index in attributes_value_index and item:
-								attributes_name.append(attribute_name)
-								attributes_value.append(item)
-
-						row.extend([None, None, None, None, None, None])
-						if row[images_field_index]:
-							item_image = []
-							item_image = row[images_field_index].split('|')
-							len_item_image = len(item_image)
-							if len_item_image == 1:
-								image_name = item_image[0].split('/')[-1]
-								extension = image_name.split(".")[-1]
-								image_name = image_name[:image_name.rfind('.')]
-								image_name = re.sub("[-]\d+x\d+", '', image_name)
-								image_name = re.sub("\d+x\d+", '', image_name)
-								image_name = unicodedata.normalize('NFKD', image_name).encode('ascii', 'ignore').decode('ascii')
-								image_name = re.sub(r'[^\w\s-]', '', image_name.lower())
-								image_name = re.sub(r'[-\s]+', '-', image_name).strip('-_')
-								image_name = image_name + '.' + extension
-								found_files = frappe.get_all("File", filters={"file_name": image_name})
-								if not found_files:
-									image_data = requests.get(item_image[0]).content
-									try:
-										file_doc = frappe.get_doc({
-											"doctype": "File",
-											"file_name": image_name,
-											"content": image_data,
-											"is_private": 0
-										})
-										file_doc.insert()
-										frappe.db.commit()
-										image_url = frappe.db.get_value("File", file_doc.name, "file_url")
-										row[image_index] = image_url
-									except:
-										frappe.log_error(f"file {image_name} not inserted")
-								else:
-									link_file = frappe.get_doc("File", found_files[0].name)
-									row[image_index] = link_file.file_url
-
-							elif len_item_image > 1:
-								for index,image in enumerate(item_image):
-									if index > 5:
-										break
-									image_name = image.split('/')[-1]
-									extension = image_name.split(".")[-1]
-									image_name = image_name[:image_name.rfind('.')]
-									image_name = re.sub("[-]\d+x\d+", '', image_name)
-									image_name = re.sub("\d+x\d+", '', image_name)
-									image_name = unicodedata.normalize('NFKD', image_name).encode('ascii', 'ignore').decode('ascii')
-									image_name = re.sub(r'[^\w\s-]', '', image_name.lower())
-									image_name = re.sub(r'[-\s]+', '-', image_name).strip('-_')
-									image_name = image_name + '.' + extension
-									found_files = frappe.get_all("File", filters={"file_name": image_name})
-									if not found_files:
-										image_data = requests.get(image).content
-										try:
-											frappe.log_error(f"try inserting file {image_name}")
-											file_doc = frappe.get_doc({
-												"doctype": "File",
-												"file_name": image_name,
-												"content": image_data,
-												"is_private": 0
-											})
-											file_doc.insert()
-											frappe.db.commit()
-											image_url = frappe.db.get_value("File", file_doc.name, "file_url")
-											if index == 0:
-												row[image_index] = image_url
-											else:
-												row[image_index+index] = image_url
-											frappe.log_error(f"file {image_name} inserted")
-										except:
-											frappe.log_error(f"file {image_name} not inserted")
-									else:
-										frappe.log_error(f"file {image_name} already inserted")
-										link_file = frappe.get_doc("File", found_files[0].name)
-										if index == 0:
-											row[image_index] = link_file.file_url
-										else:
-											row[image_index+index] = link_file.file_url
-						if not row[sku_index]:
-							#error_msg += f"Your file line {i} has not SKU provided. The value is mandatory\n"
-							row[sku_index] = sku_prefix + str(sku_suffix)
-							sku_suffix += 1
-
-						if row[parent_id_index] == 0:
-							parent_sku = None
-						else:
-							parent_sku = list_of_parents.get(row[parent_id_index], "error")
-							if parent_sku == "error":
-								parent_list = frappe.get_all("Item", filters={"import_id": row[parent_id_index]})
-								if parent_list:
-									parent_sku = parent_list[0].name
-
-						if parent_sku == "error":
-							error_msg += f"Can't find parent product with ID {item}\n"
-						#product_category = ((row[category_index]).split('>'))[-1]
-
-						is_parent = True if (row[type_index] == "variable" and row[parent_id_index] == 0) else False
-						if is_parent:
-							manage_stock = 0
-							stock = 0
-						else:
-							manage_stock = row[manage_stock_index]
-							if not row[stock_index]:
-								stock = 0
-							else:
-								stock = 0 if row[stock_index] < 0 else int(row[stock_index])
-								
-						price = row[selling_price_index]
-						if not price:
-							price = row[other_selling_price_index]
-							
-						if len(attributes_value) > 1:
-							new_row = copy.deepcopy(row)
-
-						if(len(attributes_value) == 0):
-							row.extend([manage_stock, is_parent, parent_sku, None, None, self.doctype_data.sync_with_woocommerce, self.doctype_data.warehouse, row[category_index], row[category_index],
-							default_company, self.doctype_data.warehouse, stock, valuation_rate, price])
-						else:
-							attribute_value = attributes_value[0]
-							if row[parent_id_index] == 0:
-								attribute_value = None
-							row.extend([manage_stock, is_parent, parent_sku, attributes_name[0], attribute_value, self.doctype_data.sync_with_woocommerce, self.doctype_data.warehouse, row[category_index], row[category_index],
-							default_company, self.doctype_data.warehouse, stock, valuation_rate, price]) 
-
-						if index % 100 == 0 or index == data_length - 1:
-							import subprocess, time
-							command = "php /home/neoffice/frappe-bench/sites/web/wp-content/plugins/bulk-media-register-add-on-wpcron/lib/bmrcroncli.php"
-							subprocess.run(command, capture_output=False, shell=True)
-
-					elif self.doctype == "Contact":
-						if not row[firstname_index] and not row[billing_company_index] and not row[shipping_company_index]:
-							add_row_in_data = False
-						else:
-							customer_with_mail = frappe.get_all("Customer", filters={"email_id": row[user_email_index]})
-							if customer_with_mail:
-								customer_name = customer_with_mail[0].name
-							else:
-								customer_name = None
-
-							filtered_contacts = frappe.get_all("Contact", filters={"email_id": row[user_email_index]})
-							if not filtered_contacts:
-								filtered_contacts = frappe.get_all("Contact", filters=[["Contact Email", "email_id", "=", row[user_email_index]]])
-							if not filtered_contacts:
-								##if row[billing_email_index]:
-								#	new_row = copy.deepcopy(row)
-								if row[firstname_index]:
-									first_name = row[firstname_index]
-								elif row[billing_firstname_index]:
-									first_name = row[billing_firstname_index]
-								elif row[shipping_firstname_index]:
-									first_name = row[shipping_firstname_index]
-								else:
-									first_name = None
-									add_row_in_data = False
-								row.extend([first_name, row[user_email_index], 1, "Customer" if customer_name else None, customer_name])
-							else:
-								add_row_in_data = False
-
-					elif self.doctype == "Address":
-						if not row[firstname_index] and not row[billing_company_index] and not row[shipping_company_index]:
-							add_row_in_data = False
-						else:
-							customer_with_mail = frappe.get_all("Customer", filters={"email_id": row[user_email_index]})
-							if customer_with_mail:
-								customer_name = customer_with_mail[0].name
-							else:
-								customer_name = None
-
-							'''filtered_contacts = frappe.get_all("Contact", filters={"email_id": row[user_email_index]})
-							if not filtered_contacts:
-								filtered_contacts = frappe.get_all("Contact", filters=[["Contact Email", "email_id", "=", row[user_email_index]]])
-							if not filtered_contacts:
-								#emails = [{"email_id":row[user_email_index], "is_primary":1}]
-								#if row[billing_email_index]:
-								#	emails.append({"email_id":row[billing_email_index], "is_primary":0})
-								if self.from_func == "start_import":
-									new_contact = frappe.get_doc({"doctype": "Contact", "first_name": row[firstname_index] if row[firstname_index] else (row[billing_company_index] if row[billing_company_index] else row[shipping_company_index]),
-									"last_name": row[lastname_index], "email_ids": None})
-									new_contact.append("email_ids", {"email_id": row[user_email_index], "is_primary": 1})
-									if customer_name:
-										new_contact.append("links", {"link_doctype": "Customer", "link_name": customer_name})
-									if row[billing_email_index]:
-										new_contact.append("email_ids", {"email_id": row[billing_email_index], "is_primary": 0})
-									new_contact.insert()
-									frappe.db.commit()
-							else:
-								add_link = True
-								for filtered_contact in filtered_contacts:
-									contact = frappe.get_doc("Contact", filtered_contact)
-									for link in contact.links:
-										if link.link_doctype == "Customer" and link.link_name == customer_name:
-											add_link = False
-								if add_link and self.from_func == "start_import":
-									contact_add_link = frappe.get_doc("Contact", filtered_contacts[0])
-									contact_add_link.append("links",{"link_doctype": "Customer", "link_name": customer_name})
-									contact_add_link.save()'''
-
-							if row[billing_address_1_index]:
-								title_formatted = row[billing_firstname_index] + " " + row[billing_lastname_index] if row[billing_firstname_index] else row[billing_company_index]
-								if row[shipping_address_1_index]:
-									new_row = copy.deepcopy(row)
-								if row[billing_country_index]:
-									country = _(pycountry.countries.get(alpha_2=row[billing_country_index]).name)
-								else:
-									country = None
-								row.extend([row[user_email_index], title_formatted, "Billing", row[billing_address_1_index], row[billing_address_2_index], row[billing_city_index], row[billing_state_index],
-								row[billing_postcode_index], country, row[billing_email_index], row[billing_phone_index], "Customer", customer_name])
-								if frappe.get_all("Address", filters={"woocommerce_email": row[user_email_index], "address_type": "Billing", "address_line1": row[billing_address_1_index]}):
-									add_row_in_data = False
-
-							elif not row[billing_address_1_index] and row[shipping_address_1_index]:
-								title_formatted = row[shipping_firstname_index] + " " + row[shipping_lastname_index] if row[shipping_firstname_index] else row[shipping_company_index]
-								if row[shipping_country_index]:
-									country = _(pycountry.countries.get(alpha_2=row[shipping_country_index]).name)
-								else:
-									country = None
-								row.extend([row[user_email_index], title_formatted, "Shipping", row[shipping_address_1_index], row[shipping_address_2_index], row[shipping_city_index], row[shipping_state_index],
-								row[shipping_postcode_index], country, row[billing_email_index], row[shipping_phone_index], "Customer", customer_name])
-								if frappe.get_all("Address", filters={"woocommerce_email": row[user_email_index], "address_type": "Shipping", "address_line1": row[shipping_address_1_index]}):
-									add_row_in_data = False
-
-							elif not row[billing_address_1_index] and not row[shipping_address_1_index]:
-								add_row_in_data = False
-
-					elif self.doctype == "Customer":
-						if row[billing_company_index]:
-							full_name = row[billing_company_index]
-							customer_type = "Company"
-						else:
-							full_name = row[firstname_index] + " " + row[lastname_index]
-							customer_type = "Individual"
-
-						#if last_full_name and not full_name.lower() in last_full_name[0]:
-						#	last_full_name = []
-
-						final_name = None
-						if full_name.strip():
-							if len(frappe.get_all("Customer", filters={'email_id': row[user_email_index]})) == 0:
-								counter = 1
-								if len(frappe.get_all("Customer", filters={'customer_name': full_name})) > 0:
-									while(frappe.get_all("Customer", filters={'customer_name': full_name + " " + str(counter)})):
-										counter += 1
-									final_name = full_name + " " + str(counter)
-
-								if last_full_name:
-									set_names = set(last_full_name)
-									if not final_name and full_name.lower() not in set_names:
-										final_name = full_name
-									else:
-										while((full_name + " " + str(counter)).lower() in set_names):
-											counter += 1
-										final_name = full_name + " " + str(counter)
-								else:
-									if not final_name:
-										final_name = full_name
-
-								if row[billing_country_index]:
-									country = _("Switzerland") if _(pycountry.countries.get(alpha_2=row[billing_country_index]).name) == "Switzerland" else self.doctype_data.default_territory
-								elif row[shipping_country_index]:
-									country = _("Switzerland") if _(pycountry.countries.get(alpha_2=row[shipping_country_index]).name) == "Switzerland" else self.doctype_data.default_territory
-								else:
-									country = self.doctype_data.default_territory
-								if final_name:
-									row.extend([final_name, customer_type, country, 1])
-							else:
-								add_row_in_data = False
-						else:
-							add_row_in_data = False
-
-						if final_name:
-							last_full_name.append(final_name.lower())
-						else:
-							add_row_in_data = False
-
-					elif self.doctype == "Data Archive":
-						customer_match = frappe.get_all("Customer", filters={'email_id': row[user_email_index]})
-						if customer_match and row[user_email_index]:
-							customer_link = customer_match[0].name
-							customer_text = None
-						else:
-							customer_match = frappe.get_all("Customer", filters={'email_id': row[billing_email_index]})
-							if customer_match and row[billing_email_index]:
-								customer_link = customer_match[0].name
-								customer_text = None
-							else:
-								customer_link = None
-								customer_text = ""
-								if row[billing_firstname_index]:
-									customer_text += f"{row[billing_firstname_index]} "
-								if row[billing_lastname_index]:
-									customer_text += f"{row[billing_lastname_index]}\n"
-								if row[billing_address_1_index]:
-									customer_text += f"{row[billing_address_1_index]}\n"
-								if row[billing_address_2_index]:
-									customer_text += f"{row[billing_address_2_index]}\n"
-								if row[billing_postcode_index]:
-									customer_text += f"{row[billing_postcode_index]} "
-								if row[billing_city_index]:
-									customer_text += f"{row[billing_city_index]}"
-								if not customer_text:
-									customer_text = "Guest"
-
-						if row[price_index] is not None and row[vat_index] is not None:
-							price_vat_excluded = row[price_index] - row[vat_index]
-						elif row[price_index] is not None and row[vat_index] is None:
-							price_vat_excluded = row[price_index]
-						elif row[price_index] is None and row[vat_index] is not None:
-							price_vat_excluded = 0 - row[vat_index]
-						else:
-							price_vat_excluded = None
-
-						if last_archive_no != row[archive_no_index]:
-							#frappe.msgprint("Archive No: " + str(row[archive_no_index]) + " is being imported")
-							row.extend(["Woocommerce", "Order", row[ref_index], row[description_index], row[quantity_index], price_vat_excluded, row[vat_index], row[price_index],
-							customer_link, customer_text, row[status_index].replace("wc-", ""), "Woo-" + row[archive_no_index]])
-							last_archive_no = row[archive_no_index]
-						else:# The above code is appending the data archive lines
-							ref = row[ref_index]
-							description = row[description_index]
-							quantity = row[quantity_index]
-							price = row[price_index]
-							vat = row[vat_index]
-							row = [None] * len(row)
-							row.extend([None, None, ref, description, quantity, price_vat_excluded, vat, price, None, None, None, None])
-
-				elif self.doctype_data.import_source == "Winbiz" and self.from_func == "start_import":
-					if self.doctype == "Item Price":
-						if row[product_type_index] == 1:
-							new_row = copy.deepcopy(row)
-							row.extend(["Standard Selling", row[selling_price_index]])
-						else:
-							continue
-
-					if self.doctype == "Item":
-						if row[category_index] and row[category_index] not in created_cats:
-							parent = self.doctype_data.root_category
-							if not frappe.db.exists("Item Group", {"name": row[category_index]}):
-								cat_doc = frappe.get_doc({
-									"doctype": "Item Group",
-									"item_group_name": row[category_index],
-									"parent_item_group": parent,
-									"is_group": 1
-								})
-								cat_doc.insert()
-								frappe.db.commit()
-								created_cats.append(row[category_index])
-						item_group = row[category_index] if row[category_index] else self.doctype_data.root_category
-						if self.doctype_data.manage_stock:
-							manage_stock = 1
-							stock = 0 if row[stock_index] < 0 else int(row[stock_index])
-						else:
-							manage_stock = 0
-							stock = None
-						standard_rate = row[selling_price_index]
-						row.extend([self.doctype_data.sync_with_woocommerce, item_group, manage_stock, self.doctype_data.warehouse, default_company,
-						self.doctype_data.warehouse, stock, valuation_rate, item_group, standard_rate])
-
-
-					if self.doctype == "Data Archive":
-						customer_match = frappe.get_all("Customer", filters={'winbiz_address_number': row[address_id_index]})
-						if customer_match:
-							customer_link = customer_match[0].name
-							customer_text = None
-						else:
-							customer_link = None
-							customer_text = ""
-							if row[address_name_title_index]:
-								customer_text += f"{row[address_name_title_index]} "
-							if row[address_name_index]:
-								customer_text += f"{row[address_name_index]}\n"
-							if row[address_line1_index]:
-								customer_text += f"{row[address_line1_index]}\n"
-							if row[address_line2_index]:
-								customer_text += f"{row[address_line2_index]}\n"
-							if row[address_pincode_index]:
-								customer_text += f"{row[address_pincode_index]} "
-							if row[address_city_index]:
-								customer_text += f"{row[address_city_index]}"
-							if not customer_text:
-								customer_text = "Guest"
-
-						if row[price_index] is not None and row[vat_index] is not None:
-							price_vat_excluded = row[price_index] - row[vat_index]
-						elif row[price_index] is not None and row[vat_index] is None:
-							price_vat_excluded = row[price_index]
-						elif row[price_index] is None and row[vat_index] is not None:
-							price_vat_excluded = 0 - row[vat_index]
-						else:
-							price_vat_excluded = None
-
-						if last_archive_no != row[archive_no_index]:
-							#frappe.msgprint("Archive No: " + str(row[archive_no_index]) + " is being imported")
-							type_line = {"20":"Invoice", "10": "Offer", "12":"Order Confirmation", "14":"Worksheet"}.get(str(row[type_line_index]), None)
-							row.extend(["Winbiz", _(type_line), row[ref_index], row[description_index], row[units_index], row[quantity_index], price_vat_excluded, row[vat_index], row[price_index],
-							row[date_archive_index], customer_link, customer_text, "Win-" + str(row[archive_no_index])])
-							last_archive_no = row[archive_no_index]
-						else:# The above code is appending the data archive lines
-							ref = row[ref_index]
-							description = row[description_index]
-							units = row[units_index]
-							quantity = row[quantity_index]
-							price = row[price_index]
-							vat = row[vat_index]
-							row = [None] * len(row)
-							row.extend([None, None, ref, description, units, quantity, price_vat_excluded, vat, price, None, None, None, None])
-
-					elif self.doctype == "Address":
-						customer_with_address_number = frappe.db.get_all("Customer", filters={"winbiz_address_number": row[address_id_index]})
-						if customer_with_address_number:
-							customer_name = customer_with_address_number[0].name
-						else:
-							customer_name = None
-
-						filtered_contacts = frappe.get_all("Contact", filters={"winbiz_address_number": row[address_id_index]})
-						if not filtered_contacts:
-							if row[user_email_index] and re.fullmatch(regex,row[user_email_index]):
-								contact_email = [{"email_id":row[user_email_index], "is_primary":1}]
-							else:
-								contact_email = archive_no_index
-							if self.from_func == "start_import":
-								frappe.msgprint("contact email = {}".format("test"))
-								frappe.get_doc({"doctype": "Contact", "email_ids": contact_email,
-								"first_name": row[firstname_index] if row[firstname_index] else (row[address_company_index] if row[address_company_index] else row[lastname_index]), "last_name": row[lastname_index],
-								"links": [{"link_doctype": "Customer", "link_name": customer_name}], "winbiz_address_number": row[address_id_index],
-								"email_ids": contact_email if row[user_email_index] else []}).insert()
-								frappe.db.commit()
-						else:
-							frappe.msgprint("Contact already exists")
-
-						if not frappe.get_all("Address", filters={"winbiz_address_number": row[address_id_index]}):
-							title_formatted = ""
-							if row[address_company_index]:
-								title_formatted += f"{row[address_company_index]} "
-							if row[lastname_index]:
-								title_formatted += f"{row[lastname_index]} "
-							if row[firstname_index]:
-								title_formatted += row[firstname_index]
-
-							counter = 0
-							if frappe.get_all("Address", filters={"address_title": title_formatted}):
-								counter += 1
-								while frappe.get_all("Address", filters={"address_title": title_formatted + " " + str(i)}):
-									counter += 1
-							if counter > 0:
-								title_formatted += " " + str(counter)
-
-							if row[address_country_index]:
-								country = _(pycountry.countries.get(alpha_2=row[address_country_index]).name)
-							else:
-								country = _("Switzerland")
-
-							row.extend([title_formatted, "Billing", country, "Customer", customer_name])
-						else:
-							add_row_in_data = False
-
-					elif self.doctype == "Customer":
-						if row[address_company_index]:
-							full_name = row[address_company_index]
-							customer_type = "Company"
-						else:
-							full_name = row[address_name_index]
-							customer_type = "Individual"
-
-						if last_full_name and not full_name.lower() in last_full_name[0]:
-							last_full_name = []
-
-						if row[address_country_index]:
-							country =  _("Switzerland") if _(pycountry.countries.get(alpha_2=row[address_country_index]).name) == "Switzerland" else self.doctype_data.default_territory
-						else:
-							country = self.doctype_data.default_territory
-
-						final_name = None
-						if len(frappe.get_all("Customer", filters={'winbiz_address_number': row[address_id_index]})) == 0:
-							counter = 1
-							if len(frappe.get_all("Customer", filters={'customer_name': full_name})) > 0:
-								while(frappe.get_all("Customer", filters={'customer_name': full_name + " " + str(counter)})):
-									counter += 1
-								final_name = full_name + " " + str(counter)
-
-							if last_full_name:
-								while((full_name + " " + str(counter)).lower() in last_full_name):
-									counter += 1
-								final_name = full_name + " " + str(counter)
-							else:
-								if not final_name:
-									final_name = full_name
-						else:
-							add_row_in_data = False
-							final_name = ""
-							country = None
-							customer_type = ""
-						last_full_name.append(final_name.lower())
-
-						row.extend([final_name, customer_type, country, 1])
-
-					elif self.doctype == "Supplier":
-						suppliers = frappe.get_all("Supplier", filters={'winbiz_address_number': row[address_id_index]})
-						if not suppliers:
-							customers = frappe.get_all("Customer", filters={'winbiz_address_number': row[address_id_index]})
-							if customers:
-								base_customer = frappe.get_doc("Customer",customers[0])
-								row.extend([base_customer.customer_name, base_customer.customer_type, None, "All Supplier Groups"])
-							else:
-								add_row_in_data = False
-						else:
-							add_row_in_data = False
-
-				row_obj = Row(i+added_lines, row, self.doctype, header, self.import_type)
-				if add_row_in_data:
-					data.append(row_obj)
-
-				if self.doctype_data.import_source == "Woocommerce" and new_row and self.from_func == "start_import":
-					if self.doctype == "Item":
-						if row[parent_id_index] == 0:
-							parent_sku = None
-						else:
-							parent_sku = list_of_parents.get(row[parent_id_index], "error")
-							if parent_sku == "error":
-								parent_list = frappe.get_all("Item", filters={"import_id": row[parent_id_index]})
-								if parent_list:
-									parent_sku = parent_list[0].name
-
-						if parent_sku == "error":
-							error_msg += f"Can't find parent product with ID {item}\n"
-						for index in range(1, len(attributes_value)):
-							added_lines += 1
-							new_row = [None] * len(new_row)
-							#new_row[-5] = attributes_name[i]
-							#new_row[-4] = attributes_value[i]
-							#new_row[-3] = 1 if has_ecommerce else 0
-							new_row.extend([None, None, None, attributes_name[index], attributes_value[index], None, None, None, None,
-							None, None, None, None, None])
-							row_obj = Row(i+added_lines, new_row, self.doctype, header, self.import_type)
-							data.append(row_obj)
-							new_row = []
-							#frappe.msgprint(str(new_row))
-
-					elif self.doctype == "Address":
-						if customer_name:
-							added_lines += 1
-							title_formatted = row[shipping_firstname_index] + " " + row[shipping_lastname_index] if row[shipping_firstname_index] else row[shipping_company_index]
-							if row[shipping_country_index]:
-								country = _(pycountry.countries.get(alpha_2=row[shipping_country_index]).name)
-							else:
-								country = None
-							if not frappe.get_all("Address", filters={"woocommerce_email": row[user_email_index], "address_type": "Shipping", "address_line1": row[shipping_address_1_index]}):
-								new_row.extend([row[user_email_index], title_formatted, "Shipping", row[shipping_address_1_index], row[shipping_address_2_index], row[shipping_city_index], row[shipping_state_index],
-								row[shipping_postcode_index], country, row[billing_email_index], row[shipping_phone_index], "Customer", customer_name])
-								row_obj = Row(i+added_lines, new_row, self.doctype, header, self.import_type)
-								data.append(row_obj)
-							new_row = []
-
-					'''elif self.doctype == "Contact":
-						new_row = [None] * len(new_row)
-						new_row.extend([None, billing_email, 0, None, None])
-						added_lines += 1
-						row_obj = Row(i+added_lines, new_row, self.doctype, header, self.import_type)
-						data.append(row_obj)
-						new_row = []'''
-
-				if self.doctype_data.import_source == "Winbiz" and new_row and self.from_func == "start_import":
-					if self.doctype == "Item Price":
-						added_lines += 1
-						new_row.extend(["Standard Buying", row[buying_price_index]])
-						row_obj = Row(i+added_lines, new_row, self.doctype, header, self.import_type)
-						data.append(row_obj)
-						new_row = []
-			
-		#if self.from_func == "start_import":
-			#frappe.throw("stop")
-		if error_msg:
-			frappe.throw(error_msg)
+				row_obj = Row(i, row, self.doctype, header, self.import_type)
+				data.append(row_obj)
+
 		self.header = header
 		self.columns = self.header.columns
 		self.data = data
-		if self.from_func == "start_import":
-			for line in data:
-				frappe.log_error("data", "{}".format(line.data))
 
 		if len(data) < 1:
 			frappe.throw(
@@ -1836,18 +698,17 @@
 				return
 
 		elif df.fieldtype == "Link":
-			if self.doctype != "Item" or (self.doctype == "Item" and not (df.fieldname == "variant_of")):
-				exists = self.link_exists(value, df)
-				if not exists:
-					msg = _("Value {0} missing for {1}").format(frappe.bold(value), frappe.bold(df.options))
-					self.warnings.append(
-						{
-							"row": self.row_number,
-							"field": df_as_json(df),
-							"message": msg,
-						}
-					)
-					return
+			exists = self.link_exists(value, df)
+			if not exists:
+				msg = _("Value {0} missing for {1}").format(frappe.bold(value), frappe.bold(df.options))
+				self.warnings.append(
+					{
+						"row": self.row_number,
+						"field": df_as_json(df),
+						"message": msg,
+					}
+				)
+				return
 		elif df.fieldtype in ["Date", "Datetime"]:
 			value = self.get_date(value, col)
 			if isinstance(value, str):
@@ -1933,9 +794,7 @@
 
 
 class Header(Row):
-	def __init__(self, index, row, doctype, raw_data, column_to_field_map=None, doctype_data=None, from_func=None):
-		self.doctype_data = doctype_data
-		self.from_func = from_func
+	def __init__(self, index, row, doctype, raw_data, column_to_field_map=None):
 		self.index = index
 		self.row_number = index + 1
 		self.data = row
@@ -1945,91 +804,9 @@
 		self.seen = []
 		self.columns = []
 
-		created_cats = []
 		for j, header in enumerate(row):
 			column_values = [get_item_at_index(r, j) for r in raw_data]
-
-			'''if self.doctype_data.import_source == "Woocommerce" and self.doctype == "Item" and self.from_func == "start_import":
-				if header == "Catégories de produits":
-					tree = column_values[1].split(">")
-					if tree[-1] not in created_cats:
-						for i in range(len(tree)):
-							if tree[i] not in created_cats:
-								if(i == 0):
-									parent = "Ecommerce"
-								else:
-									parent = tree[i-1]
-								#frappe.msgprint(str(frappe.db.exists("Item Group", {"parent_item_group": parent, "item_group_name": tree[i]})))
-								if not frappe.db.exists("Item Group", {"parent_item_group": parent, "name": tree[i]}):
-									created_cats.append(tree[i])
-									cat_doc = frappe.get_doc({
-										"doctype": "Item Group",
-										"item_group_name": tree[i],
-										"parent_item_group": parent,
-										"is_group": 1
-									})
-									cat_doc.insert()
-									frappe.db.commit()
-									created_cats.append(tree[i])
-					column_values[1] = tree[-1]
-
-			if(header == "Manage Stock"):
-				column_values[1] = int(column_values[1] == "yes")'''
-			if self.doctype_data.import_source == "Woocommerce":
-				if self.doctype == "Item":
-					map_to_field = {"Title": "item_name", "Sku": "item_code", "Content": "woocommerce_long_description", "item_group": "item_group", "maintain_stock": "is_stock_item",
-					"parent_sku":"variant_of", "attribute_name": "attributes.attribute", "attribute_value": "attributes.attribute_value", "has_variants": "has_variants", "sync_with_woocommerce" : "sync_with_woocommerce", "image": "image",
-					"woocommerce_img_1":"woocommerce_img_1", "woocommerce_img_2":"woocommerce_img_2", "woocommerce_img_3":"woocommerce_img_3", "woocommerce_img_4":"woocommerce_img_4",
-					"woocommerce_img_5":"woocommerce_img_5", "default_warehouse": "item_defaults.default_warehouse", "category_ecommerce": "category_ecommerce", "woocommerce_warehouse": "woocommerce_warehouse",
-					"stock": "opening_stock", "valuation_rate": "valuation_rate", "standard_rate": "standard_rate", "default_company": "item_defaults.company", "ID": "import_id"}.get(header, "Don't Import")
-
-				elif self.doctype == "Item Price":
-					"price_list", "price_list_rate"
-
-				elif self.doctype == "Address":
-					map_to_field = {"User Email": "woocommerce_email", "address_title": "address_title", "address_type": "address_type", "phone": "phone", "address_line1": "address_line1",
-					"address_line2":"address_line2", "city": "city", "country": "country", "postcode": "pincode", "link_doctype": "links.link_doctype",
-					"link_name":"links.link_name", "email_id": "email_id"}.get(header, "Don't Import")
-
-				elif self.doctype == "Contact":
-					map_to_field = {"User Email": "email_id", "first_name": "first_name", "Last Name": "last_name", "phone": "phone", "link_doctype": "links.link_doctype",
-					"link_name":"links.link_name", "email_id": "email_ids.email_id", "is_primary_email":"email_ids.is_primary"}.get(header, "Don't Import")
-
-				elif self.doctype == "Customer":
-					map_to_field = {"User Email": "email_id", "customer_type": "customer_type", "territory": "territory", "customer_name": "customer_name", "is_import": "is_import"}.get(header, "Don't Import")
-
-				elif self.doctype == "Data Archive":
-					map_to_field = {"source": "source", "type": "type", "number": "number", "Total Order": "total", "lines.reference": "lines.reference", "lines.description": "lines.description", "lines.units": "lines.units",
-					"lines.quantity": "lines.quantity", "lines.total_price_excl_taxes": "lines.total_price_excl_taxes", "lines.total_vat": "lines.total_vat",
-					"lines.total_price_incl_taxes": "lines.total_price_incl_taxes", "customer_link": "customer_link", "customer_text": "customer_text", "Order Date": "date", "status": "status",
-					"Payment Method Title":"payment_method", "Shipping Method": "shipping_method", "Shipping Fees": "shipping _fees", "Currency": "currency"}.get(header, "Don't Import")
-
-			elif self.doctype_data.import_source == "Winbiz":
-				if self.doctype == "Item":
-					map_to_field = {"ar_abrege": "item_name", "ar_fn_ref": "item_code", "ar_desc": "woocommerce_long_description", "item_group": "item_group", "sync_with_woocommerce" : "sync_with_woocommerce",
-					"maintain_stock": "is_stock_item", "default_warehouse": "item_defaults.default_warehouse", "category_ecommerce": "category_ecommerce", "woocommerce_warehouse": "woocommerce_warehouse", "stock": "opening_stock", "valuation_rate": "valuation_rate", "standard_rate": "standard_rate", "default_company": "item_defaults.company"}.get(header, "Don't Import")
-
-				elif self.doctype == "Item Price":
-					map_to_field = {"ar_fn_ref": "item_code", "price_list": "price_list", "price_list_rate": "price_list_rate"}.get(header, "Don't Import")
-
-				if self.doctype == "Data Archive":
-					map_to_field = {"source": "source", "type": "type", "number": "number", "do_montant": "total", "lines.reference": "lines.reference", "lines.description": "lines.description", "lines.units": "lines.units",
-					"lines.quantity": "lines.quantity", "lines.total_price_excl_taxes": "lines.total_price_excl_taxes", "lines.total_vat": "lines.total_vat",
-					"lines.total_price_incl_taxes": "lines.total_price_incl_taxes", "customer_link": "customer_link", "customer_text": "customer_text", "date": "date"}.get(header, "Don't Import")
-
-				elif self.doctype == "Customer":
-					map_to_field = {"ad_email": "email_id", "customer_type": "customer_type", "territory": "territory", "customer_name": "customer_name", "ad_numero": "winbiz_address_number", "is_import": "is_import"}.get(header, "Don't Import")
-
-				elif self.doctype == "Address":
-					map_to_field = {"ad_email": "email_id", "address_title": "address_title", "address_type": "address_type", "ad_tel1": "phone", "ad_rue_1": "address_line1",
-					"ad_rue_2":"address_line2", "ad_ville": "city", "country": "country", "ad_npa": "pincode", "link_doctype": "links.link_doctype",
-					"link_name":"links.link_name", "ad_numero": "winbiz_address_number"}.get(header, "Don't Import")
-
-				elif self.doctype == "Supplier":
-					map_to_field = {"supplier_name": "supplier_name", "supplier_type": "supplier_type", "supplier_group": "supplier_group", "country": "country", "AB_IBAN": "iban"}.get(header, "Don't Import")
-			else:
-				map_to_field = column_to_field_map.get(str(j))
-			#frappe.msgprint(header)
+			map_to_field = column_to_field_map.get(str(j))
 			column = Column(j, header, self.doctype, column_values, map_to_field, self.seen)
 			self.seen.append(header)
 			self.columns.append(column)
