frappe.ui.form.on("User", {
	setup: function (frm) {
		frm.set_query("default_workspace", () => {
			return {
				filters: {
					for_user: ["in", [null, frappe.session.user]],
					title: ["!=", "Welcome Workspace"],
				},
			};
		});
	},
	before_load: function (frm) {
		let update_tz_options = function () {
			frm.fields_dict.time_zone.set_data(frappe.all_timezones);
		};

		if (!frappe.all_timezones) {
			frappe.call({
				method: "frappe.core.doctype.user.user.get_timezones",
				callback: function (r) {
					frappe.all_timezones = r.message.timezones;
					update_tz_options();
				},
			});
		} else {
			update_tz_options();
		}
	},

	time_zone: function (frm) {
		if (frm.doc.time_zone && frm.doc.time_zone.startsWith("Etc")) {
			frm.set_df_property(
				"time_zone",
				"description",
				__("Note: Etc timezones have their signs reversed.")
			);
		}
	},

	role_profile_name: function (frm) {
		if (frm.doc.role_profile_name) {
			frappe.call({
				method: "frappe.core.doctype.user.user.get_role_profile",
				args: {
					role_profile: frm.doc.role_profile_name,
				},
				callback: function (data) {
					frm.set_value("roles", []);
					$.each(data.message || [], function (i, v) {
						var d = frm.add_child("roles");
						d.role = v.role;
					});
					frm.roles_editor.show();
				},
			});
		}
	},

	module_profile: function (frm) {
		if (frm.doc.module_profile) {
			frappe.call({
				method: "frappe.core.doctype.user.user.get_module_profile",
				args: {
					module_profile: frm.doc.module_profile,
				},
				callback: function (data) {
					frm.set_value("block_modules", []);
					$.each(data.message || [], function (i, v) {
						let d = frm.add_child("block_modules");
						d.module = v.module;
					});
					frm.module_editor && frm.module_editor.show();
				},
			});
		}
	},

	onload: function (frm) {
		frm.can_edit_roles = has_access_to_edit_user();

		if (frm.is_new() && frm.roles_editor) {
			frm.roles_editor.reset();
		}

		if (
			frm.can_edit_roles &&
			!frm.is_new() &&
			["System User", "Website User"].includes(frm.doc.user_type)
		) {
			if (!frm.roles_editor) {
				const role_area = $('<div class="role-editor">').appendTo(
					frm.fields_dict.roles_html.wrapper
				);

				frm.roles_editor = new frappe.RoleEditor(
					role_area,
					frm,
					frm.doc.role_profile_name ? 1 : 0
				);

				if (frm.doc.user_type == "System User") {
					var module_area = $("<div>").appendTo(frm.fields_dict.modules_html.wrapper);
					frm.module_editor = new frappe.ModuleEditor(frm, module_area);
				}
			} else {
				frm.roles_editor.show();
			}
		}
	},
	refresh: function (frm) {
		let doc = frm.doc;

		frappe.xcall("frappe.apps.get_apps").then((r) => {
			let apps = r?.map((r) => r.name) || [];
			frm.set_df_property("default_app", "options", [" ", ...apps]);
		});

		if (frm.is_new()) {
			frm.set_value("time_zone", frappe.sys_defaults.time_zone);
		}

		if (
			["System User", "Website User"].includes(frm.doc.user_type) &&
			!frm.is_new() &&
			!frm.roles_editor &&
			frm.can_edit_roles
		) {
			frm.reload_doc();
			return;
		}

		frm.toggle_display(["sb1", "sb3", "modules_access"], false);
		frm.trigger("setup_impersonation");

		if (!frm.is_new()) {
			if (has_access_to_edit_user()) {
				frm.add_custom_button(
					__("Set User Permissions"),
					function () {
						frappe.route_options = {
							user: doc.name,
						};
						frappe.set_route("List", "User Permission");
					},
					__("Permissions")
				);

				frm.add_custom_button(
					__("View Permitted Documents"),
					() =>
						frappe.set_route("query-report", "Permitted Documents For User", {
							user: frm.doc.name,
						}),
					__("Permissions")
				);

				frm.toggle_display(["sb1", "sb3", "modules_access"], true);
			}

			frm.add_custom_button(
				__("Reset Password"),
				function () {
					frappe.call({
						method: "frappe.core.doctype.user.user.reset_password",
						args: {
							user: frm.doc.name,
						},
					});
				},
				__("Password")
			);

			if (frappe.user.has_role("System Manager")) {
				frappe.db.get_single_value("LDAP Settings", "enabled").then((value) => {
					if (value === 1 && frm.doc.name != "Administrator") {
						frm.add_custom_button(
							__("Reset LDAP Password"),
							function () {
								const d = new frappe.ui.Dialog({
									title: __("Reset LDAP Password"),
									fields: [
										{
											label: __("New Password"),
											fieldtype: "Password",
											fieldname: "new_password",
											reqd: 1,
										},
										{
											label: __("Confirm New Password"),
											fieldtype: "Password",
											fieldname: "confirm_password",
											reqd: 1,
										},
										{
											label: __("Logout All Sessions"),
											fieldtype: "Check",
											fieldname: "logout_sessions",
										},
									],
									primary_action: (values) => {
										d.hide();
										if (values.new_password !== values.confirm_password) {
											frappe.throw(__("Passwords do not match!"));
										}
										frappe.call(
											"frappe.integrations.doctype.ldap_settings.ldap_settings.reset_password",
											{
												user: frm.doc.email,
												password: values.new_password,
												logout: values.logout_sessions,
											}
										);
									},
								});
								d.show();
							},
							__("Password")
						);
					}
				});
			}

			if (
				cint(frappe.boot.sysdefaults.enable_two_factor_auth) &&
				(frappe.session.user == doc.name || frappe.user.has_role("System Manager"))
			) {
				frm.add_custom_button(
					__("Reset OTP Secret"),
					function () {
						frappe.call({
							method: "frappe.twofactor.reset_otp_secret",
							args: {
								user: frm.doc.name,
							},
						});
					},
					__("Password")
				);
			}

			frm.trigger("enabled");

			if (frm.roles_editor && frm.can_edit_roles) {
				frm.roles_editor.disable = frm.doc.role_profile_name ? 1 : 0;
				frm.roles_editor.show();
			}

			frm.module_editor && frm.module_editor.show();

			if (frappe.session.user == doc.name) {
				// update display settings
				if (doc.user_image) {
					frappe.boot.user_info[frappe.session.user].image = frappe.utils.get_file_link(
						doc.user_image
					);
				}
			}
		}
		if (frm.doc.user_emails && frappe.model.can_create("Email Account")) {
			var found = 0;
			for (var i = 0; i < frm.doc.user_emails.length; i++) {
				if (frm.doc.email == frm.doc.user_emails[i].email_id) {
					found = 1;
				}
			}
			if (!found) {
				frm.add_custom_button(__("Create User Email"), function () {
					frm.events.create_user_email(frm);
				});
			}
		}

		if (frappe.route_flags.unsaved === 1) {
			delete frappe.route_flags.unsaved;
			for (let i = 0; i < frm.doc.user_emails.length; i++) {
				frm.doc.user_emails[i].idx = frm.doc.user_emails[i].idx + 1;
			}
			frm.dirty();
		}
		frm.trigger("time_zone");
	},
	validate: function (frm) {
		if (frm.roles_editor) {
			frm.roles_editor.set_roles_in_table();
		}
	},
	enabled: function (frm) {
		var doc = frm.doc;
		if (!frm.is_new() && has_access_to_edit_user()) {
			frm.toggle_display(["sb1", "sb3", "modules_access"], doc.enabled);
			frm.set_df_property("enabled", "read_only", 0);
		}

<<<<<<< HEAD
		if (frappe.session.user !== "Administrator" && frappe.session.user_fullname !== "admin") { //// added && frappe.session.user_fullname !== "admin"
=======
		if (frm.doc.name !== "Administrator") {
>>>>>>> 20a7f6ba
			frm.toggle_enable("email", frm.is_new());
		}
	},
	create_user_email: function (frm) {
		frappe.call({
			method: "frappe.core.doctype.user.user.has_email_account",
			args: {
				email: frm.doc.email,
			},
			callback: function (r) {
				if (!Array.isArray(r.message) || !r.message.length) {
					frappe.route_options = {
						email_id: frm.doc.email,
						awaiting_password: 1,
						enable_incoming: 1,
					};
					frappe.model.with_doctype("Email Account", function (doc) {
						doc = frappe.model.get_new_doc("Email Account");
						frappe.route_flags.linked_user = frm.doc.name;
						frappe.route_flags.delete_user_from_locals = true;
						frappe.set_route("Form", "Email Account", doc.name);
					});
				} else {
					frappe.route_flags.create_user_account = frm.doc.name;
					frappe.set_route("Form", "Email Account", r.message[0]["name"]);
				}
			},
		});
	},
	generate_keys: function (frm) {
		frappe.call({
			method: "frappe.core.doctype.user.user.generate_keys",
			args: {
				user: frm.doc.name,
			},
			callback: function (r) {
				if (r.message) {
					frappe.msgprint(__("Save API Secret: {0}", [r.message.api_secret]));
					frm.reload_doc();
				}
			},
		});
	},
	after_save: function (frm) {
		/**
		 * Checks whether the effective value has changed.
		 *
		 * @param {Array.<string>} - Tuple with new override, previous override,
		 *   and optionally fallback.
		 * @returns {boolean} - Whether the resulting value has effectively changed
		 */
		const has_effectively_changed = ([new_override, prev_override, fallback = undefined]) => {
			const prev_effective = prev_override || fallback;
			const new_effective = new_override || fallback;
			return new_override !== undefined && prev_effective !== new_effective;
		};

		const doc = frm.doc;
		const boot = frappe.boot;
		const attr_tuples = [
			[doc.language, boot.user.language, boot.sysdefaults.language],
			[doc.time_zone, boot.time_zone.user, boot.time_zone.system],
			[doc.desk_theme, boot.user.desk_theme], // No system default.
		];

		if (doc.name === frappe.session.user && attr_tuples.some(has_effectively_changed)) {
			frappe.msgprint(__("Refreshing..."));
			window.location.reload();
		}
	},
	setup_impersonation: function (frm) {
		if (frappe.session.user === "Administrator" && frm.doc.name != "Administrator") {
			frm.add_custom_button(__("Impersonate"), () => {
				if (frm.doc.restrict_ip) {
					frappe.msgprint({
						message:
							"There's IP restriction for this user, you can not impersonate as this user.",
						title: "IP restriction is enabled",
					});
					return;
				}
				frappe.prompt(
					[
						{
							fieldname: "reason",
							fieldtype: "Small Text",
							label: "Reason for impersonating",
							description: __("Note: This will be shared with user."),
							reqd: 1,
						},
					],
					(values) => {
						frappe
							.xcall("frappe.core.doctype.user.user.impersonate", {
								user: frm.doc.name,
								reason: values.reason,
							})
							.then(() => window.location.reload());
					},
					__("Impersonate as {0}", [frm.doc.name]),
					__("Confirm")
				);
			});
		}
	},
});

frappe.ui.form.on("User Email", {
	email_account(frm, cdt, cdn) {
		let child_row = locals[cdt][cdn];
		frappe.model.get_value(
			"Email Account",
			child_row.email_account,
			"auth_method",
			(value) => {
				child_row.used_oauth = value.auth_method === "OAuth";
				frm.refresh_field("user_emails", cdn, "used_oauth");
			}
		);
	},
});

function has_access_to_edit_user() {
	return has_common(frappe.user_roles, get_roles_for_editing_user());
}

function get_roles_for_editing_user() {
	return (
		frappe
			.get_meta("User")
			.permissions.filter((perm) => perm.permlevel >= 1 && perm.write)
			.map((perm) => perm.role) || ["System Manager"]
	);
}<|MERGE_RESOLUTION|>--- conflicted
+++ resolved
@@ -291,11 +291,7 @@
 			frm.set_df_property("enabled", "read_only", 0);
 		}
 
-<<<<<<< HEAD
 		if (frappe.session.user !== "Administrator" && frappe.session.user_fullname !== "admin") { //// added && frappe.session.user_fullname !== "admin"
-=======
-		if (frm.doc.name !== "Administrator") {
->>>>>>> 20a7f6ba
 			frm.toggle_enable("email", frm.is_new());
 		}
 	},
