# Copyright (c) 2015, Frappe Technologies Pvt. Ltd. and Contributors
# License: MIT. See LICENSE

from collections.abc import Iterable
from datetime import timedelta

import frappe
import frappe.defaults
import frappe.permissions
import frappe.share
from frappe import STANDARD_USERS, _, msgprint, throw
from frappe.auth import MAX_PASSWORD_SIZE
from frappe.core.doctype.user_type.user_type import user_linked_with_permission_on_doctype
from frappe.desk.doctype.notification_settings.notification_settings import (
	create_notification_settings,
	toggle_notifications,
)
from frappe.desk.notifications import clear_notifications
from frappe.model.document import Document
from frappe.query_builder import DocType
from frappe.rate_limiter import rate_limit
from frappe.utils import (
	cint,
	escape_html,
	flt,
	format_datetime,
	get_formatted_email,
	get_system_timezone,
	has_gravatar,
	now_datetime,
	today,
)
from frappe.utils.deprecations import deprecated
from frappe.utils.password import check_password, get_password_reset_limit
from frappe.utils.password import update_password as _update_password
from frappe.utils.user import get_system_managers
from frappe.website.utils import is_signup_disabled


class User(Document):
	# begin: auto-generated types
	# This code is auto-generated. Do not modify anything in this block.

	from typing import TYPE_CHECKING

	if TYPE_CHECKING:
		from frappe.core.doctype.block_module.block_module import BlockModule
		from frappe.core.doctype.defaultvalue.defaultvalue import DefaultValue
		from frappe.core.doctype.has_role.has_role import HasRole
		from frappe.core.doctype.user_email.user_email import UserEmail
		from frappe.core.doctype.user_social_login.user_social_login import UserSocialLogin
		from frappe.types import DF

		allowed_in_mentions: DF.Check
		api_key: DF.Data | None
		api_secret: DF.Password | None
		banner_image: DF.AttachImage | None
		bio: DF.SmallText | None
		birth_date: DF.Date | None
		block_modules: DF.Table[BlockModule]
		bypass_restrict_ip_check_if_2fa_enabled: DF.Check
		defaults: DF.Table[DefaultValue]
		desk_theme: DF.Literal["Light", "Dark", "Automatic"]
		document_follow_frequency: DF.Literal["Hourly", "Daily", "Weekly"]
		document_follow_notify: DF.Check
		email: DF.Data
		email_signature: DF.SmallText | None
		enabled: DF.Check
		first_name: DF.Data
		follow_assigned_documents: DF.Check
		follow_commented_documents: DF.Check
		follow_created_documents: DF.Check
		follow_liked_documents: DF.Check
		follow_shared_documents: DF.Check
		full_name: DF.Data | None
		gender: DF.Link | None
		home_settings: DF.Code | None
		interest: DF.SmallText | None
		language: DF.Link | None
		last_active: DF.Datetime | None
		last_ip: DF.ReadOnly | None
		last_known_versions: DF.Text | None
		last_login: DF.ReadOnly | None
		last_name: DF.Data | None
		last_password_reset_date: DF.Date | None
		last_reset_password_key_generated_on: DF.Datetime | None
		location: DF.Data | None
		login_after: DF.Int
		login_before: DF.Int
		logout_all_sessions: DF.Check
		middle_name: DF.Data | None
		mobile_no: DF.Data | None
		module_profile: DF.Link | None
		mute_sounds: DF.Check
		new_password: DF.Password | None
		onboarding_status: DF.SmallText | None
		phone: DF.Data | None
		redirect_url: DF.SmallText | None
		reset_password_key: DF.Data | None
		restrict_ip: DF.SmallText | None
		role_profile_name: DF.Link | None
		roles: DF.Table[HasRole]
		send_me_a_copy: DF.Check
		send_welcome_email: DF.Check
		simultaneous_sessions: DF.Int
		social_logins: DF.Table[UserSocialLogin]
		thread_notify: DF.Check
		time_zone: DF.Autocomplete | None
		unsubscribed: DF.Check
		user_emails: DF.Table[UserEmail]
		user_image: DF.AttachImage | None
		user_type: DF.Link | None
		username: DF.Data | None
	# end: auto-generated types
	__new_password = None

	def __setup__(self):
		# because it is handled separately
		self.flags.ignore_save_passwords = ["new_password"]

	def autoname(self):
		"""set name as Email Address"""
		if self.get("is_admin") or self.get("is_guest"):
			self.name = self.first_name
		else:
			self.email = self.email.strip().lower()
			self.name = self.email

	def onload(self):
		from frappe.config import get_modules_from_all_apps

		self.set_onload("all_modules", sorted(m.get("module_name") for m in get_modules_from_all_apps()))

	def before_insert(self):
		self.flags.in_insert = True
		throttle_user_creation()

	def after_insert(self):
		create_notification_settings(self.name)
		frappe.cache.delete_key("users_for_mentions")
		frappe.cache.delete_key("enabled_users")

	def validate(self):
		# clear new password
		self.__new_password = self.new_password
		self.new_password = ""

		if not frappe.flags.in_test:
			self.password_strength_test()

		if self.name not in STANDARD_USERS:
			self.validate_email_type(self.email)
			self.validate_email_type(self.name)
		self.add_system_manager_role()
		self.populate_role_profile_roles()
		self.check_roles_added()
		self.set_system_user()
		self.set_full_name()
		self.check_enable_disable()
		self.ensure_unique_roles()
		self.remove_all_roles_for_guest()
		self.validate_username()
		self.remove_disabled_roles()
		self.validate_user_email_inbox()
		ask_pass_update()
		self.validate_allowed_modules()
		self.validate_user_image()
		self.set_time_zone()

		if self.language == "Loading...":
			self.language = None

		if (self.name not in ["Administrator", "Guest"]) and (
			not self.get_social_login_userid("frappe")
		):
			self.set_social_login_userid("frappe", frappe.generate_hash(length=39))

	def populate_role_profile_roles(self):
		if self.role_profile_name:
			role_profile = frappe.get_doc("Role Profile", self.role_profile_name)
			self.set("roles", [])
			self.append_roles(*[role.role for role in role_profile.roles])

	@deprecated
	def validate_roles(self):
		self.populate_role_profile_roles()

	def validate_allowed_modules(self):
		if self.module_profile:
			module_profile = frappe.get_doc("Module Profile", self.module_profile)
			self.set("block_modules", [])
			for d in module_profile.get("block_modules"):
				self.append("block_modules", {"module": d.module})

	def validate_user_image(self):
		if self.user_image and len(self.user_image) > 2000:
			frappe.throw(_("Not a valid User Image."))

	def on_update(self):
		# clear new password
		self.share_with_self()
		clear_notifications(user=self.name)
		frappe.clear_cache(user=self.name)
		now = frappe.flags.in_test or frappe.flags.in_install
		self.send_password_notification(self.__new_password)
		frappe.enqueue(
			"frappe.core.doctype.user.user.create_contact",
			user=self,
			ignore_mandatory=True,
			now=now,
			enqueue_after_commit=True,
		)

		if self.name not in STANDARD_USERS and not self.user_image:
			frappe.enqueue(
				"frappe.core.doctype.user.user.update_gravatar",
				name=self.name,
				now=now,
				enqueue_after_commit=True,
			)

		# Set user selected timezone
		if self.time_zone:
			frappe.defaults.set_default("time_zone", self.time_zone, self.name)

		if self.has_value_changed("enabled"):
			frappe.cache.delete_key("users_for_mentions")
			frappe.cache.delete_key("enabled_users")
		elif self.has_value_changed("allow_in_mentions") or self.has_value_changed("user_type"):
			frappe.cache.delete_key("users_for_mentions")

	def has_website_permission(self, ptype, user, verbose=False):
		"""Returns true if current user is the session user"""
		return self.name == frappe.session.user

	def set_full_name(self):
		self.full_name = " ".join(filter(None, [self.first_name, self.last_name]))

	def check_enable_disable(self):
		# do not allow disabling administrator/guest
		if not cint(self.enabled) and self.name in STANDARD_USERS:
			frappe.throw(_("User {0} cannot be disabled").format(self.name))

		if not cint(self.enabled):
			self.a_system_manager_should_exist()

		# clear sessions if disabled
		if not cint(self.enabled) and getattr(frappe.local, "login_manager", None):
			frappe.local.login_manager.logout(user=self.name)

		# toggle notifications based on the user's status
		toggle_notifications(self.name, enable=cint(self.enabled))

	def add_system_manager_role(self):
		if self.is_system_manager_disabled():
			return

		# if adding system manager, do nothing
		if not cint(self.enabled) or (
			"System Manager" in [user_role.role for user_role in self.get("roles")]
		):
			return

		if (
			self.name not in STANDARD_USERS
			and self.user_type == "System User"
			and not self.get_other_system_managers()
			and cint(frappe.db.get_single_value("System Settings", "setup_complete"))
		):

			msgprint(_("Adding System Manager to this User as there must be atleast one System Manager"))
			self.append("roles", {"doctype": "Has Role", "role": "System Manager"})

		if self.name == "Administrator":
			# Administrator should always have System Manager Role
			self.extend(
				"roles",
				[
					{"doctype": "Has Role", "role": "System Manager"},
					{"doctype": "Has Role", "role": "Administrator"},
				],
			)

	def is_system_manager_disabled(self):
		return frappe.db.get_value("Role", {"name": "System Manager"}, ["disabled"])

	def email_new_password(self, new_password=None):
		if new_password and not self.flags.in_insert:
			_update_password(user=self.name, pwd=new_password, logout_all_sessions=self.logout_all_sessions)

	def set_system_user(self):
		"""For the standard users like admin and guest, the user type is fixed."""
		user_type_mapper = {"Administrator": "System User", "Guest": "Website User"}

		if self.user_type and not frappe.get_cached_value("User Type", self.user_type, "is_standard"):
			if user_type_mapper.get(self.name):
				self.user_type = user_type_mapper.get(self.name)
			else:
				self.set_roles_and_modules_based_on_user_type()
		else:
			"""Set as System User if any of the given roles has desk_access"""
			self.user_type = "System User" if self.has_desk_access() else "Website User"

	def set_roles_and_modules_based_on_user_type(self):
		user_type_doc = frappe.get_cached_doc("User Type", self.user_type)
		if user_type_doc.role:
			self.roles = []

			# Check whether User has linked with the 'Apply User Permission On' doctype or not
			if user_linked_with_permission_on_doctype(user_type_doc, self.name):
				self.append("roles", {"role": user_type_doc.role})

				frappe.msgprint(
					_("Role has been set as per the user type {0}").format(self.user_type), alert=True
				)

		user_type_doc.update_modules_in_user(self)

	def has_desk_access(self):
		"""Return true if any of the set roles has desk access"""
		if not self.roles:
			return False

		role_table = DocType("Role")
		return frappe.db.count(
			role_table,
			((role_table.desk_access == 1) & (role_table.name.isin([d.role for d in self.roles]))),
		)

	def share_with_self(self):
		if self.name in STANDARD_USERS:
			return

		frappe.share.add_docshare(
			self.doctype, self.name, self.name, write=1, share=1, flags={"ignore_share_permission": True}
		)

	def validate_share(self, docshare):
		pass
		# if docshare.user == self.name:
		# 	if self.user_type=="System User":
		# 		if docshare.share != 1:
		# 			frappe.throw(_("Sorry! User should have complete access to their own record."))
		# 	else:
		# 		frappe.throw(_("Sorry! Sharing with Website User is prohibited."))

	def send_password_notification(self, new_password):
		try:
			if self.flags.in_insert:
				if self.name not in STANDARD_USERS:
					if new_password:
						# new password given, no email required
						_update_password(
							user=self.name, pwd=new_password, logout_all_sessions=self.logout_all_sessions
						)

					if not self.flags.no_welcome_mail and cint(self.send_welcome_email):
						self.send_welcome_mail_to_user()
						self.flags.email_sent = 1
						if frappe.session.user != "Guest":
							msgprint(_("Welcome email sent"))
						return
			else:
				self.email_new_password(new_password)

		except frappe.OutgoingEmailError:
			frappe.clear_last_message()
			frappe.msgprint(
				_("Please setup default outgoing Email Account from Settings > Email Account"), alert=True
			)
			# email server not set, don't send email
			self.log_error("Unable to send new password notification")

	@Document.hook
	def validate_reset_password(self):
		pass

	def reset_password(self, send_email=False, password_expired=False):
		from frappe.utils import get_url, random_string

		key = random_string(32)
		self.db_set("reset_password_key", key)
		self.db_set("last_reset_password_key_generated_on", now_datetime())

		url = "/update-password?key=" + key
		if password_expired:
			url = "/update-password?key=" + key + "&password_expired=true"

		link = get_url(url)
		if send_email:
			self.password_reset_mail(link)

		return link

	def get_other_system_managers(self):
		user_doctype = DocType("User").as_("user")
		user_role_doctype = DocType("Has Role").as_("user_role")
		return (
			frappe.qb.from_(user_doctype)
			.from_(user_role_doctype)
			.select(user_doctype.name)
			.where(user_role_doctype.role == "System Manager")
			.where(user_doctype.enabled == 1)
			.where(user_role_doctype.parent == user_doctype.name)
			#////.where(user_role_doctype.parent.notin(["Administrator", self.name]))
			.limit(1)
		).run()

	def get_fullname(self):
		"""get first_name space last_name"""
		return (self.first_name or "") + (self.first_name and " " or "") + (self.last_name or "")

	def password_reset_mail(self, link):

		reset_password_template = frappe.db.get_system_setting("reset_password_template")

		self.send_login_mail(
			_("Password Reset"),
			"password_reset",
			{"link": link},
			now=True,
			custom_template=reset_password_template,
		)

	def send_welcome_mail_to_user(self):
		from frappe.utils import get_url

		link = self.reset_password()
		subject = None
		method = frappe.get_hooks("welcome_email")
		if method:
			subject = frappe.get_attr(method[-1])()
		if not subject:
			site_name = frappe.db.get_default("site_name") or frappe.get_conf().get("site_name")
			if site_name:
				subject = _("Welcome to {0}").format(site_name)
			else:
				subject = _("Complete Registration")

		welcome_email_template = frappe.db.get_system_setting("welcome_email_template")

		self.send_login_mail(
			subject,
			"new_user",
			dict(
				link=link,
				site_url=get_url(),
			),
			custom_template=welcome_email_template,
		)

	def send_login_mail(self, subject, template, add_args, now=None, custom_template=None):
		"""send mail with login details"""
		from frappe.utils import get_url
		from frappe.utils.user import get_user_fullname

		created_by = get_user_fullname(frappe.session["user"])
		if created_by == "Guest":
			created_by = "Administrator"

		args = {
			"first_name": self.first_name or self.last_name or "user",
			"user": self.name,
			"title": subject,
			"login_url": get_url(),
			"created_by": created_by,
		}

		args.update(add_args)

		sender = (
			frappe.session.user not in STANDARD_USERS and get_formatted_email(frappe.session.user) or None
		)

		if custom_template:
			from frappe.email.doctype.email_template.email_template import get_email_template

			email_template = get_email_template(custom_template, args)
			subject = email_template.get("subject")
			content = email_template.get("message")

		frappe.sendmail(
			recipients=self.email,
			sender=sender,
			subject=subject,
			template=template if not custom_template else None,
			content=content if custom_template else None,
			args=args,
			header=[subject, "green"],
			delayed=(not now) if now is not None else self.flags.delay_emails,
			retry=3,
		)

	def a_system_manager_should_exist(self):
		if self.is_system_manager_disabled():
			return

		if not self.get_other_system_managers():
			throw(_("There should remain at least one System Manager"))

	def on_trash(self):
		frappe.clear_cache(user=self.name)
		if self.name in STANDARD_USERS:
			throw(_("User {0} cannot be deleted").format(self.name))

		self.a_system_manager_should_exist()

		# disable the user and log him/her out
		self.enabled = 0
		if getattr(frappe.local, "login_manager", None):
			frappe.local.login_manager.logout(user=self.name)

		# delete todos
		frappe.db.delete("ToDo", {"allocated_to": self.name})
		todo_table = DocType("ToDo")
		(
			frappe.qb.update(todo_table)
			.set(todo_table.assigned_by, None)
			.where(todo_table.assigned_by == self.name)
		).run()

		# delete events
		frappe.db.delete("Event", {"owner": self.name, "event_type": "Private"})

		# delete shares
		frappe.db.delete("DocShare", {"user": self.name})
		# delete messages
		table = DocType("Communication")
		frappe.db.delete(
			table,
			filters=(
				(table.communication_type.isin(["Chat", "Notification"]))
				& (table.reference_doctype == "User")
				& ((table.reference_name == self.name) | table.owner == self.name)
			),
			run=False,
		)
		# unlink contact
		table = DocType("Contact")
		frappe.qb.update(table).where(table.user == self.name).set(table.user, None).run()

		# delete notification settings
		frappe.delete_doc("Notification Settings", self.name, ignore_permissions=True)

		if self.get("allow_in_mentions"):
			frappe.cache.delete_key("users_for_mentions")

		frappe.cache.delete_key("enabled_users")

		# delete user permissions
		frappe.db.delete("User Permission", {"user": self.name})

		# Delete OAuth data
		frappe.db.delete("OAuth Authorization Code", {"user": self.name})
		frappe.db.delete("Token Cache", {"user": self.name})

	def before_rename(self, old_name, new_name, merge=False):
		frappe.clear_cache(user=old_name)
		self.validate_rename(old_name, new_name)

	def validate_rename(self, old_name, new_name):
		# do not allow renaming administrator and guest
		if old_name in STANDARD_USERS:
			throw(_("User {0} cannot be renamed").format(self.name))

		self.validate_email_type(new_name)

	def validate_email_type(self, email):
		from frappe.utils import validate_email_address

		validate_email_address(email.strip(), True)

	def after_rename(self, old_name, new_name, merge=False):
		tables = frappe.db.get_tables()
		for tab in tables:
			desc = frappe.db.get_table_columns_description(tab)
			has_fields = [d.get("name") for d in desc if d.get("name") in ["owner", "modified_by"]]
			for field in has_fields:
				frappe.db.sql(
					"""UPDATE `%s`
					SET `%s` = %s
					WHERE `%s` = %s"""
					% (tab, field, "%s", field, "%s"),
					(new_name, old_name),
				)

		if frappe.db.exists("Notification Settings", old_name):
			frappe.rename_doc("Notification Settings", old_name, new_name, force=True, show_alert=False)

		# set email
		frappe.db.set_value("User", new_name, "email", new_name)

	def append_roles(self, *roles):
		"""Add roles to user"""
		current_roles = [d.role for d in self.get("roles")]
		for role in roles:
			if role in current_roles:
				continue
			self.append("roles", {"role": role})

	def add_roles(self, *roles):
		"""Add roles to user and save"""
		self.append_roles(*roles)
		self.save()

	def remove_roles(self, *roles):
		existing_roles = {d.role: d for d in self.get("roles")}
		for role in roles:
			if role in existing_roles:
				self.get("roles").remove(existing_roles[role])

		self.save()

	def remove_all_roles_for_guest(self):
		if self.name == "Guest":
			self.set("roles", list({d for d in self.get("roles") if d.role == "Guest"}))

	def remove_disabled_roles(self):
		disabled_roles = [d.name for d in frappe.get_all("Role", filters={"disabled": 1})]
		for role in list(self.get("roles")):
			if role.role in disabled_roles:
				self.get("roles").remove(role)

	def ensure_unique_roles(self):
		exists = []
		for i, d in enumerate(self.get("roles")):
			if (not d.role) or (d.role in exists):
				self.get("roles").remove(d)
			else:
				exists.append(d.role)

	def validate_username(self):
		if not self.username and self.is_new() and self.first_name:
			self.username = frappe.scrub(self.first_name)

		if not self.username:
			return

		# strip space and @
		self.username = self.username.strip(" @")

		if self.username_exists():
			if self.user_type == "System User":
				frappe.msgprint(_("Username {0} already exists").format(self.username))
				self.suggest_username()

			self.username = ""

	def password_strength_test(self):
		"""test password strength"""
		if self.flags.ignore_password_policy:
			return

		if self.__new_password:
			user_data = (self.first_name, self.middle_name, self.last_name, self.email, self.birth_date)
			result = test_password_strength(self.__new_password, user_data=user_data)
			feedback = result.get("feedback", None)

			if feedback and not feedback.get("password_policy_validation_passed", False):
				handle_password_test_fail(feedback)

	def suggest_username(self):
		def _check_suggestion(suggestion):
			if self.username != suggestion and not self.username_exists(suggestion):
				return suggestion

			return None

		# @firstname
		username = _check_suggestion(frappe.scrub(self.first_name))

		if not username:
			# @firstname_last_name
			username = _check_suggestion(
				frappe.scrub("{} {}".format(self.first_name, self.last_name or ""))
			)

		if username:
			frappe.msgprint(_("Suggested Username: {0}").format(username))

		return username

	def username_exists(self, username=None):
		return frappe.db.get_value(
			"User", {"username": username or self.username, "name": ("!=", self.name)}
		)

	def get_blocked_modules(self):
		"""Returns list of modules blocked for that user"""
		return [d.module for d in self.block_modules] if self.block_modules else []

	def validate_user_email_inbox(self):
		"""check if same email account added in User Emails twice"""

		email_accounts = [user_email.email_account for user_email in self.user_emails]
		if len(email_accounts) != len(set(email_accounts)):
			frappe.throw(_("Email Account added multiple times"))

	def get_social_login_userid(self, provider: str):
		try:
			for p in self.social_logins:
				if p.provider == provider:
					return p.userid
		except Exception:
			return None

	def set_social_login_userid(self, provider, userid, username=None):
		social_logins = {"provider": provider, "userid": userid}

		if username:
			social_logins["username"] = username

		self.append("social_logins", social_logins)

	def get_restricted_ip_list(self):
		return get_restricted_ip_list(self)

	@classmethod
	def find_by_credentials(cls, user_name: str, password: str, validate_password: bool = True):
		"""Find the user by credentials.

		This is a login utility that needs to check login related system settings while finding the user.
		1. Find user by email ID by default
		2. If allow_login_using_mobile_number is set, you can use mobile number while finding the user.
		3. If allow_login_using_user_name is set, you can use username while finding the user.
		"""

		login_with_mobile = cint(
			frappe.db.get_single_value("System Settings", "allow_login_using_mobile_number")
		)
		login_with_username = cint(
			frappe.db.get_single_value("System Settings", "allow_login_using_user_name")
		)

		or_filters = [{"name": user_name}]
		if login_with_mobile:
			or_filters.append({"mobile_no": user_name})
		if login_with_username:
			or_filters.append({"username": user_name})

		users = frappe.get_all("User", fields=["name", "enabled"], or_filters=or_filters, limit=1)
		if not users:
			return

		user = users[0]
		user["is_authenticated"] = True
		if validate_password:
			try:
				check_password(user["name"], password, delete_tracker_cache=False)
			except frappe.AuthenticationError:
				user["is_authenticated"] = False

		return user

	def set_time_zone(self):
		if not self.time_zone:
			self.time_zone = get_system_timezone()

	def check_roles_added(self):
		if self.user_type != "System User" or self.roles or not self.is_new():
			return

		frappe.msgprint(
			_("Newly created user {0} has no roles enabled.").format(frappe.bold(self.name)),
			title=_("No Roles Specified"),
			indicator="orange",
			primary_action={
				"label": _("Add Roles"),
				"client_action": "frappe.set_route",
				"args": ["Form", self.doctype, self.name],
			},
		)


@frappe.whitelist()
def get_timezones():
	import pytz

	return {"timezones": pytz.all_timezones}


@frappe.whitelist()
def get_all_roles():
	"""return all roles"""
	active_domains = frappe.get_active_domains()

	roles = frappe.get_all(
		"Role",
		filters={
			"name": ("not in", frappe.permissions.AUTOMATIC_ROLES),
			"disabled": 0,
		},
		or_filters={"ifnull(restrict_to_domain, '')": "", "restrict_to_domain": ("in", active_domains)},
		order_by="name",
	)

	return sorted([role.get("name") for role in roles])


@frappe.whitelist()
def get_roles(arg=None):
	"""get roles for a user"""
	return frappe.get_roles(frappe.form_dict["uid"])


@frappe.whitelist()
def get_perm_info(role):
	"""get permission info"""
	from frappe.permissions import get_all_perms

	return get_all_perms(role)


@frappe.whitelist(allow_guest=True)
def update_password(
	new_password: str, logout_all_sessions: int = 0, key: str = None, old_password: str = None
):
	"""Update password for the current user.

	Args:
	        new_password (str): New password.
	        logout_all_sessions (int, optional): If set to 1, all other sessions will be logged out. Defaults to 0.
	        key (str, optional): Password reset key. Defaults to None.
	        old_password (str, optional): Old password. Defaults to None.
	"""

	if len(new_password) > MAX_PASSWORD_SIZE:
		frappe.throw(_("Password size exceeded the maximum allowed size."))

	result = test_password_strength(new_password)
	feedback = result.get("feedback", None)

	if feedback and not feedback.get("password_policy_validation_passed", False):
		handle_password_test_fail(feedback)

	res = _get_user_for_update_password(key, old_password)
	if res.get("message"):
		frappe.local.response.http_status_code = 410
		return res["message"]
	else:
		user = res["user"]

	logout_all_sessions = cint(logout_all_sessions) or frappe.db.get_single_value(
		"System Settings", "logout_on_password_reset"
	)
	_update_password(user, new_password, logout_all_sessions=cint(logout_all_sessions))

	user_doc, redirect_url = reset_user_data(user)

	# get redirect url from cache
	redirect_to = frappe.cache.hget("redirect_after_login", user)
	if redirect_to:
		redirect_url = redirect_to
		frappe.cache.hdel("redirect_after_login", user)

	frappe.local.login_manager.login_as(user)

	frappe.db.set_value("User", user, "last_password_reset_date", today())
	frappe.db.set_value("User", user, "reset_password_key", "")

	if user_doc.user_type == "System User":
		return "/app"
	else:
		return redirect_url or "/"


@frappe.whitelist(allow_guest=True)
def test_password_strength(
	new_password: str, key=None, old_password=None, user_data: tuple | None = None
):
	from frappe.utils.deprecations import deprecation_warning
	from frappe.utils.password_strength import test_password_strength as _test_password_strength

	if key is not None or old_password is not None:
		deprecation_warning(
			"Arguments `key` and `old_password` are deprecated in function `test_password_strength`."
		)

	enable_password_policy = frappe.get_system_settings("enable_password_policy") or 0

	if not enable_password_policy:
		return {}

	if not user_data:
		user_data = frappe.db.get_value(
			"User", frappe.session.user, ["first_name", "middle_name", "last_name", "email", "birth_date"]
		)

	if new_password:
		result = _test_password_strength(new_password, user_inputs=user_data)
		password_policy_validation_passed = False
		minimum_password_score = cint(frappe.get_system_settings("minimum_password_score")) or 0

		# score should be greater than 0 and minimum_password_score
		if result.get("score") and result.get("score") >= minimum_password_score:
			password_policy_validation_passed = True

		result["feedback"]["password_policy_validation_passed"] = password_policy_validation_passed
		return result


@frappe.whitelist()
def has_email_account(email: str):
	return frappe.get_list("Email Account", filters={"email_id": email})


@frappe.whitelist(allow_guest=False)
def get_email_awaiting(user):
	return frappe.get_all(
		"User Email",
		fields=["email_account", "email_id"],
		filters={"awaiting_password": 1, "parent": user, "used_oauth": 0},
	)


def ask_pass_update():
	# update the sys defaults as to awaiting users
	from frappe.utils import set_default

	password_list = frappe.get_all(
		"User Email", filters={"awaiting_password": 1, "used_oauth": 0}, pluck="parent", distinct=True
	)
	set_default("email_user_password", ",".join(password_list))


def _get_user_for_update_password(key, old_password):
	# verify old password
	result = frappe._dict()
	if key:
		user = frappe.db.get_value(
			"User", {"reset_password_key": key}, ["name", "last_reset_password_key_generated_on"]
		)
		result.user, last_reset_password_key_generated_on = user or (None, None)
		if result.user:
			reset_password_link_expiry = cint(
				frappe.db.get_single_value("System Settings", "reset_password_link_expiry_duration")
			)
			if (
				reset_password_link_expiry
				and now_datetime()
				> last_reset_password_key_generated_on + timedelta(seconds=reset_password_link_expiry)
			):
				result.message = _("The reset password link has been expired")
		else:
			result.message = _("The reset password link has either been used before or is invalid")
	elif old_password:
		# verify old password
		frappe.local.login_manager.check_password(frappe.session.user, old_password)
		user = frappe.session.user
		result.user = user
	return result


def reset_user_data(user):
	user_doc = frappe.get_doc("User", user)
	redirect_url = user_doc.redirect_url
	user_doc.reset_password_key = ""
	user_doc.redirect_url = ""
	user_doc.save(ignore_permissions=True)

	return user_doc, redirect_url


@frappe.whitelist()
def verify_password(password):
	frappe.local.login_manager.check_password(frappe.session.user, password)


@frappe.whitelist(allow_guest=True)
def sign_up(email: str, full_name: str, redirect_to: str) -> tuple[int, str]:
	if is_signup_disabled():
		frappe.throw(_("Sign Up is disabled"), title=_("Not Allowed"))

	user = frappe.db.get("User", {"email": email})
	if user:
		if user.enabled:
			return 0, _("Already Registered")
		else:
			return 0, _("Registered but disabled")
	else:
		if frappe.db.get_creation_count("User", 60) > 300:
			frappe.respond_as_web_page(
				_("Temporarily Disabled"),
				_(
					"Too many users signed up recently, so the registration is disabled. Please try back in an hour"
				),
				http_status_code=429,
			)

		from frappe.utils import random_string

		user = frappe.get_doc(
			{
				"doctype": "User",
				"email": email,
				"first_name": escape_html(full_name),
				"enabled": 1,
				"new_password": random_string(10),
				"user_type": "Website User",
			}
		)
		user.flags.ignore_permissions = True
		user.flags.ignore_password_policy = True
		user.insert()

		# set default signup role as per Portal Settings
		default_role = frappe.db.get_single_value("Portal Settings", "default_role")
		if default_role:
			user.add_roles(default_role)

		if redirect_to:
			frappe.cache.hset("redirect_after_login", user.name, redirect_to)

		if user.flags.email_sent:
			return 1, _("Please check your email for verification")
		else:
			return 2, _("Please ask your administrator to verify your sign-up")


@frappe.whitelist(allow_guest=True)
@rate_limit(limit=get_password_reset_limit, seconds=24 * 60 * 60)
def reset_password(user: str) -> str:
	if user == "Administrator":
		return "not allowed"

	try:
		user: User = frappe.get_doc("User", user)
		if not user.enabled:
			return "disabled"

		user.validate_reset_password()
		user.reset_password(send_email=True)

		return frappe.msgprint(
			msg=_("Password reset instructions have been sent to your email"),
			title=_("Password Email Sent"),
		)
	except frappe.DoesNotExistError:
		frappe.local.response["http_status_code"] = 404
		frappe.clear_messages()
		return "not found"


@frappe.whitelist()
@frappe.validate_and_sanitize_search_inputs
def user_query(doctype, txt, searchfield, start, page_len, filters):
	from frappe.desk.reportview import get_filters_cond, get_match_cond

	doctype = "User"
	conditions = []

	user_type_condition = "and user_type != 'Website User'"
	if filters and filters.get("ignore_user_type") and frappe.session.data.user_type == "System User":
		user_type_condition = ""
		filters.pop("ignore_user_type")

	txt = f"%{txt}%"
	return frappe.db.sql(
		"""SELECT `name`, CONCAT_WS(' ', first_name, middle_name, last_name)
		FROM `tabUser`
		WHERE `enabled`=1
			{user_type_condition}
			AND `docstatus` < 2
			AND `name` NOT IN ({standard_users})
			AND ({key} LIKE %(txt)s
				OR CONCAT_WS(' ', first_name, middle_name, last_name) LIKE %(txt)s)
			{fcond} {mcond}
		ORDER BY
			CASE WHEN `name` LIKE %(txt)s THEN 0 ELSE 1 END,
			CASE WHEN concat_ws(' ', first_name, middle_name, last_name) LIKE %(txt)s
				THEN 0 ELSE 1 END,
			NAME asc
		LIMIT %(page_len)s OFFSET %(start)s
	""".format(
			user_type_condition=user_type_condition,
			standard_users=", ".join(frappe.db.escape(u) for u in STANDARD_USERS),
			key=searchfield,
			fcond=get_filters_cond(doctype, filters, conditions),
			mcond=get_match_cond(doctype),
		),
		dict(start=start, page_len=page_len, txt=txt),
	)


def get_total_users():
	"""Returns total no. of system users"""
	return flt(
		frappe.db.sql(
			"""SELECT SUM(`simultaneous_sessions`)
		FROM `tabUser`
		WHERE `enabled` = 1
		AND `user_type` = 'System User'
		AND `name` NOT IN ({})""".format(
				", ".join(["%s"] * len(STANDARD_USERS))
			),
			STANDARD_USERS,
		)[0][0]
	)


def get_system_users(exclude_users: Iterable[str] | str | None = None, limit: int | None = None):
	_excluded_users = list(STANDARD_USERS)
	if isinstance(exclude_users, str):
		_excluded_users.append(exclude_users)
	elif isinstance(exclude_users, Iterable):
		_excluded_users.extend(exclude_users)

	return frappe.get_all(
		"User",
		filters={
			"enabled": 1,
			"user_type": ("!=", "Website User"),
			"name": ("not in", _excluded_users),
		},
		pluck="name",
		limit=limit,
	)


def get_active_users():
	"""Returns No. of system users who logged in, in the last 3 days"""
	return frappe.db.sql(
		"""select count(*) from `tabUser`
		where enabled = 1 and user_type != 'Website User'
		and name not in ({})
		and hour(timediff(now(), last_active)) < 72""".format(
			", ".join(["%s"] * len(STANDARD_USERS))
		),
		STANDARD_USERS,
	)[0][0]


def get_website_users():
	"""Returns total no. of website users"""
	return frappe.db.count("User", filters={"enabled": True, "user_type": "Website User"})


def get_active_website_users():
	"""Returns No. of website users who logged in, in the last 3 days"""
	return frappe.db.sql(
		"""select count(*) from `tabUser`
		where enabled = 1 and user_type = 'Website User'
		and hour(timediff(now(), last_active)) < 72"""
	)[0][0]


def get_permission_query_conditions(user):
	if user == "Administrator":
		return ""
	else:
		return """(`tabUser`.name not in ({standard_users}))""".format(
			standard_users=", ".join(frappe.db.escape(user) for user in STANDARD_USERS)
		)


def has_permission(doc, user):
	if (user != "Administrator") and (doc.name in STANDARD_USERS):
		# dont allow non Administrator user to view / edit Administrator user
		return False


def notify_admin_access_to_system_manager(login_manager=None):
	if (
		login_manager
		and login_manager.user == "Administrator"
		and frappe.local.conf.notify_admin_access_to_system_manager
	):

		site = '<a href="{0}" target="_blank">{0}</a>'.format(frappe.local.request.host_url)
		date_and_time = "<b>{}</b>".format(format_datetime(now_datetime(), format_string="medium"))
		ip_address = frappe.local.request_ip

		access_message = _("Administrator accessed {0} on {1} via IP Address {2}.").format(
			site, date_and_time, ip_address
		)

		frappe.sendmail(
			recipients=get_system_managers(),
			subject=_("Administrator Logged In"),
			template="administrator_logged_in",
			args={"access_message": access_message},
			header=["Access Notification", "orange"],
		)


def handle_password_test_fail(feedback: dict):
	# Backward compatibility
	if "feedback" in feedback:
		feedback = feedback["feedback"]

	suggestions = feedback.get("suggestions", [])
	warning = feedback.get("warning", "")

	frappe.throw(msg=" ".join([warning] + suggestions), title=_("Invalid Password"))


def update_gravatar(name):
	gravatar = has_gravatar(name)
	if gravatar:
		frappe.db.set_value("User", name, "user_image", gravatar)


def throttle_user_creation():
	if frappe.flags.in_import:
		return

	if frappe.db.get_creation_count("User", 60) > frappe.local.conf.get("throttle_user_limit", 60):
		frappe.throw(_("Throttled"))


@frappe.whitelist()
def get_role_profile(role_profile: str):
	return frappe.get_doc("Role Profile", {"role_profile": role_profile}).roles


@frappe.whitelist()
def get_module_profile(module_profile: str):
	module_profile = frappe.get_doc("Module Profile", {"module_profile_name": module_profile})
	return module_profile.get("block_modules")


def create_contact(user, ignore_links=False, ignore_mandatory=False):
	from frappe.contacts.doctype.contact.contact import get_contact_name

	if user.name in ["Administrator", "Guest"]:
		return

	contact_name = get_contact_name(user.email)
<<<<<<< HEAD
	#//// commented
	'''if not contact_name:
		contact = frappe.get_doc(
			{
				"doctype": "Contact",
				"first_name": user.first_name,
				"last_name": user.last_name,
				"user": user.name,
				"gender": user.gender,
			}
		)
=======
	if not contact_name:
		try:
			contact = frappe.get_doc(
				{
					"doctype": "Contact",
					"first_name": user.first_name,
					"last_name": user.last_name,
					"user": user.name,
					"gender": user.gender,
				}
			)
>>>>>>> 619cf699

			if user.email:
				contact.add_email(user.email, is_primary=True)

			if user.phone:
				contact.add_phone(user.phone, is_primary_phone=True)

<<<<<<< HEAD
		if user.mobile_no:
			contact.add_phone(user.mobile_no, is_primary_mobile_no=True)
		contact.insert(
			ignore_permissions=True, ignore_links=ignore_links, ignore_mandatory=ignore_mandatory
		)'''
	#////
	if contact_name: #//// adapted if replacing the else
=======
			if user.mobile_no:
				contact.add_phone(user.mobile_no, is_primary_mobile_no=True)

			contact.insert(
				ignore_permissions=True, ignore_links=ignore_links, ignore_mandatory=ignore_mandatory
			)
		except frappe.DuplicateEntryError:
			pass
	else:
>>>>>>> 619cf699
		contact = frappe.get_doc("Contact", contact_name)
		contact.first_name = user.first_name
		contact.last_name = user.last_name
		contact.gender = user.gender

		# Add mobile number if phone does not exists in contact
		if user.phone and not any(new_contact.phone == user.phone for new_contact in contact.phone_nos):
			# Set primary phone if there is no primary phone number
			contact.add_phone(
				user.phone,
				is_primary_phone=not any(
					new_contact.is_primary_phone == 1 for new_contact in contact.phone_nos
				),
			)

		# Add mobile number if mobile does not exists in contact
		if user.mobile_no and not any(
			new_contact.phone == user.mobile_no for new_contact in contact.phone_nos
		):
			# Set primary mobile if there is no primary mobile number
			contact.add_phone(
				user.mobile_no,
				is_primary_mobile_no=not any(
					new_contact.is_primary_mobile_no == 1 for new_contact in contact.phone_nos
				),
			)

		contact.save(ignore_permissions=True)


def get_restricted_ip_list(user):
	if not user.restrict_ip:
		return

	return [i.strip() for i in user.restrict_ip.split(",")]


@frappe.whitelist()
def generate_keys(user: str):
	"""
	generate api key and api secret

	:param user: str
	"""
	frappe.only_for("System Manager")
	user_details: User = frappe.get_doc("User", user)
	api_secret = frappe.generate_hash(length=15)
	# if api key is not set generate api key
	if not user_details.api_key:
		api_key = frappe.generate_hash(length=15)
		user_details.api_key = api_key
	user_details.api_secret = api_secret
	user_details.save()

	return {"api_secret": api_secret}


@frappe.whitelist()
def switch_theme(theme):
	if theme in ["Dark", "Light", "Automatic"]:
		frappe.db.set_value("User", frappe.session.user, "desk_theme", theme)


def get_enabled_users():
	def _get_enabled_users():
		enabled_users = frappe.get_all("User", filters={"enabled": "1"}, pluck="name")
		return enabled_users

	return frappe.cache.get_value("enabled_users", _get_enabled_users)<|MERGE_RESOLUTION|>--- conflicted
+++ resolved
@@ -1226,20 +1226,8 @@
 		return
 
 	contact_name = get_contact_name(user.email)
-<<<<<<< HEAD
 	#//// commented
 	'''if not contact_name:
-		contact = frappe.get_doc(
-			{
-				"doctype": "Contact",
-				"first_name": user.first_name,
-				"last_name": user.last_name,
-				"user": user.name,
-				"gender": user.gender,
-			}
-		)
-=======
-	if not contact_name:
 		try:
 			contact = frappe.get_doc(
 				{
@@ -1250,7 +1238,6 @@
 					"gender": user.gender,
 				}
 			)
->>>>>>> 619cf699
 
 			if user.email:
 				contact.add_email(user.email, is_primary=True)
@@ -1258,15 +1245,6 @@
 			if user.phone:
 				contact.add_phone(user.phone, is_primary_phone=True)
 
-<<<<<<< HEAD
-		if user.mobile_no:
-			contact.add_phone(user.mobile_no, is_primary_mobile_no=True)
-		contact.insert(
-			ignore_permissions=True, ignore_links=ignore_links, ignore_mandatory=ignore_mandatory
-		)'''
-	#////
-	if contact_name: #//// adapted if replacing the else
-=======
 			if user.mobile_no:
 				contact.add_phone(user.mobile_no, is_primary_mobile_no=True)
 
@@ -1274,9 +1252,10 @@
 				ignore_permissions=True, ignore_links=ignore_links, ignore_mandatory=ignore_mandatory
 			)
 		except frappe.DuplicateEntryError:
-			pass
-	else:
->>>>>>> 619cf699
+			pass'''
+	#////
+ 
+	if contact_name: #//// adapted if replacing the else
 		contact = frappe.get_doc("Contact", contact_name)
 		contact.first_name = user.first_name
 		contact.last_name = user.last_name
