--- conflicted
+++ resolved
@@ -10,11 +10,6 @@
 		() => frappe.timeout(2),
 		() => cur_frm.set_value('doc_type', 'ToDo'),
 		() => frappe.timeout(2),
-<<<<<<< HEAD
-
-		() => assert.equal(cur_frm.doc.fields[1].fieldname, 'status', "Status Field"),
-
-=======
 		() => {
 			// find the status column as there may be other custom fields like
 			// kanban etc.
@@ -30,7 +25,6 @@
 			assert.equal(cur_frm.doc.fields[frappe.row_idx].fieldname, 'status',
 				'check if selected field is "status"');
 		},
->>>>>>> bd0aac2d
 		// open "status" row
 		() => cur_frm.fields_dict.fields.grid.grid_rows[frappe.row_idx].toggle_view(),
 		() => frappe.timeout(0.5),
@@ -43,12 +37,8 @@
 		() => frappe.timeout(0.5),
 
 		// status still exists
-<<<<<<< HEAD
-		() => assert.equal(cur_frm.doc.fields[1].fieldname, 'status', "Status Field Still Exists"),
-=======
 		() => assert.equal(cur_frm.doc.fields[frappe.row_idx].fieldname, 'status',
 			'check if selected field is still "status"'),
->>>>>>> bd0aac2d
 		() => done()
 	]);
 });