--- conflicted
+++ resolved
@@ -65,11 +65,7 @@
 	:param safe_render: (optional) prevent server side scripting via jinja templating
 	'''
 
-<<<<<<< HEAD
-	from frappe import get_traceback, throw, _
-=======
 	from frappe import _, get_traceback, throw
->>>>>>> 4feb1c3b
 	from jinja2 import TemplateError
 
 	if not template:
