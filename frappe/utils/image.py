# Copyright (c) 2015, Frappe Technologies Pvt. Ltd. and Contributors
# License: MIT. See LICENSE
import io
import os

from PIL import Image

import frappe


def resize_images(path, maxdim=700):
	size = (maxdim, maxdim)
	for basepath, folders, files in os.walk(path):  # noqa: B007
		for fname in files:
			extn = fname.rsplit(".", 1)[1]
			if extn in ("jpg", "jpeg", "png", "gif"):
				im = Image.open(os.path.join(basepath, fname))
				if im.size[0] > size[0] or im.size[1] > size[1]:
					im.thumbnail(size, Image.Resampling.LANCZOS)
					im.save(os.path.join(basepath, fname))

					print(f"resized {os.path.join(basepath, fname)}")


def strip_exif_data(content, content_type):
	"""Strips EXIF from image files which support it.

	Works by creating a new Image object which ignores exif by
	default and then extracts the binary data back into content.

	Returns:
	        Bytes: Stripped image content
	"""

	original_image = Image.open(io.BytesIO(content))
	output = io.BytesIO()
	# ref: https://stackoverflow.com/a/48248432
	if content_type == "image/jpeg" and original_image.mode in ("RGBA", "P"):
		original_image = original_image.convert("RGB")

	new_image = Image.new(original_image.mode, original_image.size)
	new_image.putdata(list(original_image.getdata()))
	new_image.save(output, format=content_type.split("/")[1])

	content = output.getvalue()

	return content


def optimize_image(content, content_type, max_width=1024, max_height=768, optimize=True, quality=85):
	if content_type == "image/svg+xml":
		return content

<<<<<<< HEAD
	image = Image.open(io.BytesIO(content))
	width, height = image.size
	max_height = max(min(max_height, height * 0.8), 200)
	max_width = max(min(max_width, width * 0.8), 200)
	image_format = content_type.split("/")[1]
	#//// added
	if image.info.get("transparency", None) is not None:
		image_format = "png"
	if image.mode == "P":
		transparent = image.info.get("transparency", -1)
		for _, index in image.getcolors():
			if index == transparent:
				image_format = "png"
	elif image.mode == "RGBA":
		extrema = image.getextrema()
		if extrema[3][0] < 255:
			image_format = "png"
	#////
	size = max_width, max_height
	image.thumbnail(size, Image.Resampling.LANCZOS)

	output = io.BytesIO()
	image.save(
		output,
		format=image_format,
		optimize=optimize,
		quality=quality,
		save_all=True if image_format == "gif" else None,
	)

	optimized_content = output.getvalue()
	return optimized_content if len(optimized_content) < len(content) else content
=======
	try:
		image = Image.open(io.BytesIO(content))
		exif = image.getexif()
		width, height = image.size
		max_height = max(min(max_height, height * 0.8), 200)
		max_width = max(min(max_width, width * 0.8), 200)
		image_format = content_type.split("/")[1]
		size = max_width, max_height
		image.thumbnail(size, Image.Resampling.LANCZOS)

		output = io.BytesIO()
		image.save(
			output,
			format=image_format,
			optimize=optimize,
			quality=quality,
			save_all=True if image_format == "gif" else None,
			exif=exif,
		)
		optimized_content = output.getvalue()
		return optimized_content if len(optimized_content) < len(content) else content
	except Exception as e:
		frappe.msgprint(frappe._("Failed to optimize image: {0}").format(str(e)))
		return content
>>>>>>> 20a7f6ba
<|MERGE_RESOLUTION|>--- conflicted
+++ resolved
@@ -51,47 +51,25 @@
 	if content_type == "image/svg+xml":
 		return content
 
-<<<<<<< HEAD
-	image = Image.open(io.BytesIO(content))
-	width, height = image.size
-	max_height = max(min(max_height, height * 0.8), 200)
-	max_width = max(min(max_width, width * 0.8), 200)
-	image_format = content_type.split("/")[1]
-	#//// added
-	if image.info.get("transparency", None) is not None:
-		image_format = "png"
-	if image.mode == "P":
-		transparent = image.info.get("transparency", -1)
-		for _, index in image.getcolors():
-			if index == transparent:
-				image_format = "png"
-	elif image.mode == "RGBA":
-		extrema = image.getextrema()
-		if extrema[3][0] < 255:
-			image_format = "png"
-	#////
-	size = max_width, max_height
-	image.thumbnail(size, Image.Resampling.LANCZOS)
-
-	output = io.BytesIO()
-	image.save(
-		output,
-		format=image_format,
-		optimize=optimize,
-		quality=quality,
-		save_all=True if image_format == "gif" else None,
-	)
-
-	optimized_content = output.getvalue()
-	return optimized_content if len(optimized_content) < len(content) else content
-=======
 	try:
 		image = Image.open(io.BytesIO(content))
-		exif = image.getexif()
 		width, height = image.size
 		max_height = max(min(max_height, height * 0.8), 200)
 		max_width = max(min(max_width, width * 0.8), 200)
 		image_format = content_type.split("/")[1]
+		#//// added
+		if image.info.get("transparency", None) is not None:
+			image_format = "png"
+		if image.mode == "P":
+			transparent = image.info.get("transparency", -1)
+			for _, index in image.getcolors():
+				if index == transparent:
+					image_format = "png"
+		elif image.mode == "RGBA":
+			extrema = image.getextrema()
+			if extrema[3][0] < 255:
+				image_format = "png"
+		#////
 		size = max_width, max_height
 		image.thumbnail(size, Image.Resampling.LANCZOS)
 
@@ -108,5 +86,4 @@
 		return optimized_content if len(optimized_content) < len(content) else content
 	except Exception as e:
 		frappe.msgprint(frappe._("Failed to optimize image: {0}").format(str(e)))
-		return content
->>>>>>> 20a7f6ba
+		return content