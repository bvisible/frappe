--- conflicted
+++ resolved
@@ -443,12 +443,8 @@
 	for d in product_list:
 		linked_doctype_info = frappe._dict()
 		if d[0]['parent'] == d[1]['parent'] \
-<<<<<<< HEAD
-				and (not ignore_doctypes or d[0]['parent'] not in ignore_doctypes):
-=======
 				and (not ignore_doctypes or d[0]['parent'] not in ignore_doctypes) \
 				and not d[1]['issingle']:
->>>>>>> e24c8821
 			linked_doctype_info['doctype'] = d[0]['parent']
 			linked_doctype_info['master_fieldname'] = d[0]['fieldname']
 			linked_doctype_info['linked_to_fieldname'] = d[1]['fieldname']
