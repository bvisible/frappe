# Copyright (c) 2015, Frappe Technologies Pvt. Ltd. and Contributors
# MIT License. See license.txt

from __future__ import unicode_literals

from six import iteritems, string_types

"""build query for doclistview and return results"""

import frappe, json, copy, re
import frappe.defaults
import frappe.share
import frappe.permissions
from frappe.utils import flt, cint, getdate, get_datetime, get_time, make_filter_tuple, get_filter, add_to_date
from frappe import _
from frappe.model import optional_fields
from frappe.model.utils.user_settings import get_user_settings, update_user_settings
from datetime import datetime

class DatabaseQuery(object):
	def __init__(self, doctype, user=None):
		self.doctype = doctype
		self.tables = []
		self.conditions = []
		self.or_conditions = []
		self.fields = None
		self.user = user or frappe.session.user
		self.ignore_ifnull = False
		self.flags = frappe._dict()

	def execute(self, query=None, fields=None, filters=None, or_filters=None,
		docstatus=None, group_by=None, order_by=None, limit_start=False,
		limit_page_length=None, as_list=False, with_childnames=False, debug=False,
		ignore_permissions=False, user=None, with_comment_count=False,
		join='left join', distinct=False, start=None, page_length=None, limit=None,
		ignore_ifnull=False, save_user_settings=False, save_user_settings_fields=False,
		update=None, add_total_row=None, user_settings=None):
		if not ignore_permissions and not frappe.has_permission(self.doctype, "read", user=user):
			frappe.flags.error_message = _('Insufficient Permission for {0}').format(frappe.bold(self.doctype))
			raise frappe.PermissionError(self.doctype)

		# filters and fields swappable
		# its hard to remember what comes first
		if (isinstance(fields, dict)
			or (isinstance(fields, list) and fields and isinstance(fields[0], list))):
			# if fields is given as dict/list of list, its probably filters
			filters, fields = fields, filters

		elif fields and isinstance(filters, list) \
			and len(filters) > 1 and isinstance(filters[0], string_types):
			# if `filters` is a list of strings, its probably fields
			filters, fields = fields, filters

		if fields:
			self.fields = fields
		else:
			self.fields =  ["`tab{0}`.`name`".format(self.doctype)]

		if start: limit_start = start
		if page_length: limit_page_length = page_length
		if limit: limit_page_length = limit

		self.filters = filters or []
		self.or_filters = or_filters or []
		self.docstatus = docstatus or []
		self.group_by = group_by
		self.order_by = order_by
		self.limit_start = 0 if (limit_start is False) else cint(limit_start)
		self.limit_page_length = cint(limit_page_length) if limit_page_length else None
		self.with_childnames = with_childnames
		self.debug = debug
		self.join = join
		self.distinct = distinct
		self.as_list = as_list
		self.ignore_ifnull = ignore_ifnull
		self.flags.ignore_permissions = ignore_permissions
		self.user = user or frappe.session.user
		self.update = update
		self.user_settings_fields = copy.deepcopy(self.fields)

		if user_settings:
			self.user_settings = json.loads(user_settings)

		if query:
			result = self.run_custom_query(query)
		else:
			result = self.build_and_run()

		if with_comment_count and not as_list and self.doctype:
			self.add_comment_count(result)

		if save_user_settings:
			self.save_user_settings_fields = save_user_settings_fields
			self.update_user_settings()

		return result

	def build_and_run(self):
		args = self.prepare_args()
		args.limit = self.add_limit()

		if args.conditions:
			args.conditions = "where " + args.conditions

		if self.distinct:
			args.fields = 'distinct ' + args.fields

		query = """select %(fields)s from %(tables)s %(conditions)s
			%(group_by)s %(order_by)s %(limit)s""" % args

		return frappe.db.sql(query, as_dict=not self.as_list, debug=self.debug, update=self.update)

	def prepare_args(self):
		self.parse_args()
		self.sanitize_fields()
		self.extract_tables()
		self.set_optional_columns()
		self.build_conditions()

		args = frappe._dict()

		if self.with_childnames:
			for t in self.tables:
				if t != "`tab" + self.doctype + "`":
					self.fields.append(t + ".name as '%s:name'" % t[4:-1])

		# query dict
		args.tables = self.tables[0]

		# left join parent, child tables
		for child in self.tables[1:]:
			args.tables += " {join} {child} on ({child}.parent = {main}.name)".format(join=self.join,
				child=child, main=self.tables[0])

		if self.grouped_or_conditions:
			self.conditions.append("({0})".format(" or ".join(self.grouped_or_conditions)))

		args.conditions = ' and '.join(self.conditions)

		if self.or_conditions:
			args.conditions += (' or ' if args.conditions else "") + \
				' or '.join(self.or_conditions)

		self.set_field_tables()

		args.fields = ', '.join(self.fields)

		self.set_order_by(args)

		self.validate_order_by_and_group_by(args.order_by)
		args.order_by = args.order_by and (" order by " + args.order_by) or ""

		self.validate_order_by_and_group_by(self.group_by)
		args.group_by = self.group_by and (" group by " + self.group_by) or ""

		return args

	def parse_args(self):
		"""Convert fields and filters from strings to list, dicts"""
		if isinstance(self.fields, string_types):
			if self.fields == "*":
				self.fields = ["*"]
			else:
				try:
					self.fields = json.loads(self.fields)
				except ValueError:
					self.fields = [f.strip() for f in self.fields.split(",")]

		for filter_name in ["filters", "or_filters"]:
			filters = getattr(self, filter_name)
			if isinstance(filters, string_types):
				filters = json.loads(filters)

			if isinstance(filters, dict):
				fdict = filters
				filters = []
				for key, value in iteritems(fdict):
					filters.append(make_filter_tuple(self.doctype, key, value))
			setattr(self, filter_name, filters)

	def sanitize_fields(self):
		'''
			regex : ^.*[,();].*
			purpose : The regex will look for malicious patterns like `,`, '(', ')', ';' in each
					field which may leads to sql injection.
			example :
				field = "`DocType`.`issingle`, version()"

			As field contains `,` and mysql function `version()`, with the help of regex
			the system will filter out this field.
		'''

		sub_query_regex = re.compile("^.*[,();].*")
		blacklisted_keywords = ['select', 'create', 'insert', 'delete', 'drop', 'update', 'case']
		blacklisted_functions = ['concat', 'concat_ws', 'if', 'ifnull', 'nullif', 'coalesce',
			'connection_id', 'current_user', 'database', 'last_insert_id', 'session_user',
			'system_user', 'user', 'version']

		def _raise_exception():
			frappe.throw(_('Cannot use sub-query or function in fields'), frappe.DataError)

		for field in self.fields:
<<<<<<< HEAD
			if regex.match(field):
=======
			if sub_query_regex.match(field):
>>>>>>> c656704c
				if any(keyword in field.lower().split() for keyword in blacklisted_keywords):
					_raise_exception()

				if any("({0}".format(keyword) in field.lower() for keyword in blacklisted_keywords):
					_raise_exception()

				if any("{0}(".format(keyword) in field.lower() for keyword in blacklisted_functions):
					_raise_exception()

			if re.compile("[a-zA-Z]+\s*'").match(field):
				_raise_exception()

			if re.compile('[a-zA-Z]+\s*,').match(field):
				_raise_exception()

	def extract_tables(self):
		"""extract tables from fields"""
		self.tables = ['`tab' + self.doctype + '`']

		# add tables from fields
		if self.fields:
			for f in self.fields:
				if ( not ("tab" in f and "." in f) ) or ("locate(" in f) or ("count(" in f):
					continue

				table_name = f.split('.')[0]
				if table_name.lower().startswith('group_concat('):
					table_name = table_name[13:]
				if table_name.lower().startswith('ifnull('):
					table_name = table_name[7:]
				if not table_name[0]=='`':
					table_name = '`' + table_name + '`'
				if not table_name in self.tables:
					self.append_table(table_name)

	def append_table(self, table_name):
		self.tables.append(table_name)
		doctype = table_name[4:-1]
		if (not self.flags.ignore_permissions) and (not frappe.has_permission(doctype)):
			frappe.flags.error_message = _('Insufficient Permission for {0}').format(frappe.bold(doctype))
			raise frappe.PermissionError(doctype)

	def set_field_tables(self):
		'''If there are more than one table, the fieldname must not be ambigous.
		If the fieldname is not explicitly mentioned, set the default table'''
		if len(self.tables) > 1:
			for i, f in enumerate(self.fields):
				if '.' not in f:
					self.fields[i] = '{0}.{1}'.format(self.tables[0], f)

	def set_optional_columns(self):
		"""Removes optional columns like `_user_tags`, `_comments` etc. if not in table"""
		columns = frappe.db.get_table_columns(self.doctype)

		# remove from fields
		to_remove = []
		for fld in self.fields:
			for f in optional_fields:
				if f in fld and not f in columns:
					to_remove.append(fld)

		for fld in to_remove:
			del self.fields[self.fields.index(fld)]

		# remove from filters
		to_remove = []
		for each in self.filters:
			if isinstance(each, string_types):
				each = [each]

			for element in each:
				if element in optional_fields and element not in columns:
					to_remove.append(each)

		for each in to_remove:
			if isinstance(self.filters, dict):
				del self.filters[each]
			else:
				self.filters.remove(each)

	def build_conditions(self):
		self.conditions = []
		self.grouped_or_conditions = []
		self.build_filter_conditions(self.filters, self.conditions)
		self.build_filter_conditions(self.or_filters, self.grouped_or_conditions)

		# match conditions
		if not self.flags.ignore_permissions:
			match_conditions = self.build_match_conditions()
			if match_conditions:
				self.conditions.append("(" + match_conditions + ")")

	def build_filter_conditions(self, filters, conditions, ignore_permissions=None):
		"""build conditions from user filters"""
		if ignore_permissions is not None:
			self.flags.ignore_permissions = ignore_permissions

		if isinstance(filters, dict):
			filters = [filters]

		for f in filters:
			if isinstance(f, string_types):
				conditions.append(f)
			else:
				conditions.append(self.prepare_filter_condition(f))

	def prepare_filter_condition(self, f):
		"""Returns a filter condition in the format:

				ifnull(`tabDocType`.`fieldname`, fallback) operator "value"
		"""

		f = get_filter(self.doctype, f)

		tname = ('`tab' + f.doctype + '`')
		if not tname in self.tables:
			self.append_table(tname)

		if 'ifnull(' in f.fieldname:
			column_name = f.fieldname
		else:
			column_name = '{tname}.{fname}'.format(tname=tname,
				fname=f.fieldname)

		can_be_null = True

		# prepare in condition
		if f.operator.lower() in ('in', 'not in'):
			values = f.value or ''
			if not isinstance(values, (list, tuple)):
				values = values.split(",")

			fallback = "''"
			value = (frappe.db.escape((v or '').strip(), percent=False) for v in values)
			value = '("{0}")'.format('", "'.join(value))
		else:
			df = frappe.get_meta(f.doctype).get("fields", {"fieldname": f.fieldname})
			df = df[0] if df else None

			if df and df.fieldtype in ("Check", "Float", "Int", "Currency", "Percent"):
				can_be_null = False

			if f.operator.lower() == 'between' and \
				(f.fieldname in ('creation', 'modified') or (df and (df.fieldtype=="Date" or df.fieldtype=="Datetime"))):

				value = get_between_date_filter(f.value, df)
				fallback = "'0000-00-00 00:00:00'"

			elif df and df.fieldtype=="Date":
				value = getdate(f.value).strftime("%Y-%m-%d")
				fallback = "'0000-00-00'"

			elif (df and df.fieldtype=="Datetime") or isinstance(f.value, datetime):
				value = get_datetime(f.value).strftime("%Y-%m-%d %H:%M:%S.%f")
				fallback = "'0000-00-00 00:00:00'"

			elif df and df.fieldtype=="Time":
				value = get_time(f.value).strftime("%H:%M:%S.%f")
				fallback = "'00:00:00'"

			elif f.operator.lower() in ("like", "not like") or (isinstance(f.value, string_types) and
				(not df or df.fieldtype not in ["Float", "Int", "Currency", "Percent", "Check"])):
					value = "" if f.value==None else f.value
					fallback = '""'

					if f.operator.lower() in ("like", "not like") and isinstance(value, string_types):
						# because "like" uses backslash (\) for escaping
						value = value.replace("\\", "\\\\").replace("%", "%%")

			else:
				value = flt(f.value)
				fallback = 0

			# put it inside double quotes
			if isinstance(value, string_types) and not f.operator.lower() == 'between':
				value = '"{0}"'.format(frappe.db.escape(value, percent=False))

		if (self.ignore_ifnull
			or not can_be_null
			or (f.value and f.operator.lower() in ('=', 'like'))
			or 'ifnull(' in column_name.lower()):
			condition = '{column_name} {operator} {value}'.format(
				column_name=column_name, operator=f.operator,
				value=value)
		else:
			condition = 'ifnull({column_name}, {fallback}) {operator} {value}'.format(
				column_name=column_name, fallback=fallback, operator=f.operator,
				value=value)

		return condition

	def build_match_conditions(self, as_condition=True):
		"""add match conditions if applicable"""
		self.match_filters = []
		self.match_conditions = []
		only_if_shared = False
		if not self.user:
			self.user = frappe.session.user

		if not self.tables: self.extract_tables()

		meta = frappe.get_meta(self.doctype)
		role_permissions = frappe.permissions.get_role_permissions(meta, user=self.user)
		self.shared = frappe.share.get_shared(self.doctype, self.user)

		if (not meta.istable and
			not role_permissions.get("read") and
			not self.flags.ignore_permissions and
			not has_any_user_permission_for_doctype(self.doctype, self.user)):
			only_if_shared = True
			if not self.shared:
				frappe.throw(_("No permission to read {0}").format(self.doctype), frappe.PermissionError)
			else:
				self.conditions.append(self.get_share_condition())

		else:
			if role_permissions.get("if_owner", {}).get("read"): #if has if_owner permission skip user perm check
				self.match_conditions.append("`tab{0}`.owner = '{1}'".format(self.doctype,
					frappe.db.escape(self.user, percent=False)))
			elif role_permissions.get("read"): # add user permission only if role has read perm
				# get user permissions
				user_permissions = frappe.permissions.get_user_permissions(self.user)
				self.add_user_permissions(user_permissions)

		if as_condition:
			conditions = ""
			if self.match_conditions:
				# will turn out like ((blog_post in (..) and blogger in (...)) or (blog_category in (...)))
				conditions = "((" + ") or (".join(self.match_conditions) + "))"

			doctype_conditions = self.get_permission_query_conditions()
			if doctype_conditions:
				conditions += (' and ' + doctype_conditions) if conditions else doctype_conditions

			# share is an OR condition, if there is a role permission
			if not only_if_shared and self.shared and conditions:
				conditions =  "({conditions}) or ({shared_condition})".format(
					conditions=conditions, shared_condition=self.get_share_condition())

			return conditions

		else:
			return self.match_filters

	def get_share_condition(self):
		return """`tab{0}`.name in ({1})""".format(self.doctype, ", ".join(["'%s'"] * len(self.shared))) % \
			tuple([frappe.db.escape(s, percent=False) for s in self.shared])

	def add_user_permissions(self, user_permissions):
		meta = frappe.get_meta(self.doctype)
		doctype_link_fields = []
		doctype_link_fields = meta.get_link_fields()
		doctype_link_fields.append(dict(
			options=self.doctype,
			fieldname='name',
		))
		# appended current doctype with fieldname as 'name' to
		# and condition on doc name if user permission is found for current doctype

		match_filters = {}
		match_conditions = []
		for df in doctype_link_fields:
			user_permission_values = user_permissions.get(df.get('options'), {})
			if df.get('ignore_user_permissions'): continue

			empty_value_condition = 'ifnull(`tab{doctype}`.`{fieldname}`, "")=""'.format(
				doctype=self.doctype, fieldname=df.get('fieldname')
			)

			if (user_permission_values.get("docs", [])
				and not self.doctype in user_permission_values.get("skip_for_doctype", [])):
				if frappe.get_system_settings("apply_strict_user_permissions"):
					condition = ""
				else:
					condition = empty_value_condition + " or "

				condition += """`tab{doctype}`.`{fieldname}` in ({values})""".format(
					doctype=self.doctype, fieldname=df.get('fieldname'),
					values=", ".join([('"'+frappe.db.escape(v, percent=False)+'"')
						for v in user_permission_values.get("docs")]))

				match_conditions.append("({condition})".format(condition=condition))
				match_filters[df.get('options')] = user_permission_values.get("docs")

		if match_conditions:
			self.match_conditions.append(" and ".join(match_conditions))

		if match_filters:
			self.match_filters.append(match_filters)

	def get_permission_query_conditions(self):
		condition_methods = frappe.get_hooks("permission_query_conditions", {}).get(self.doctype, [])
		if condition_methods:
			conditions = []
			for method in condition_methods:
				c = frappe.call(frappe.get_attr(method), self.user)
				if c:
					conditions.append(c)

			return " and ".join(conditions) if conditions else None

	def run_custom_query(self, query):
		if '%(key)s' in query:
			query = query.replace('%(key)s', 'name')
		return frappe.db.sql(query, as_dict = (not self.as_list))

	def set_order_by(self, args):
		meta = frappe.get_meta(self.doctype)

		if self.order_by:
			args.order_by = self.order_by
		else:
			args.order_by = ""

			# don't add order by from meta if a mysql group function is used without group by clause
			group_function_without_group_by = (len(self.fields)==1 and
				(	self.fields[0].lower().startswith("count(")
					or self.fields[0].lower().startswith("min(")
					or self.fields[0].lower().startswith("max(")
				) and not self.group_by)

			if not group_function_without_group_by:
				sort_field = sort_order = None
				if meta.sort_field and ',' in meta.sort_field:
					# multiple sort given in doctype definition
					# Example:
					# `idx desc, modified desc`
					# will covert to
					# `tabItem`.`idx` desc, `tabItem`.`modified` desc
					args.order_by = ', '.join(['`tab{0}`.`{1}` {2}'.format(self.doctype,
						f.split()[0].strip(), f.split()[1].strip()) for f in meta.sort_field.split(',')])
				else:
					sort_field = meta.sort_field or 'modified'
					sort_order = (meta.sort_field and meta.sort_order) or 'desc'

					args.order_by = "`tab{0}`.`{1}` {2}".format(self.doctype, sort_field or "modified", sort_order or "desc")

				# draft docs always on top
				if meta.is_submittable:
					args.order_by = "`tab{0}`.docstatus asc, {1}".format(self.doctype, args.order_by)

	def validate_order_by_and_group_by(self, parameters):
		"""Check order by, group by so that atleast one column is selected and does not have subquery"""
		if not parameters:
			return

		_lower = parameters.lower()
		if 'select' in _lower and ' from ' in _lower:
			frappe.throw(_('Cannot use sub-query in order by'))


		for field in parameters.split(","):
			if "." in field and field.strip().startswith("`tab"):
				tbl = field.strip().split('.')[0]
				if tbl not in self.tables:
					if tbl.startswith('`'):
						tbl = tbl[4:-1]
					frappe.throw(_("Please select atleast 1 column from {0} to sort/group").format(tbl))

	def add_limit(self):
		if self.limit_page_length:
			return 'limit %s, %s' % (self.limit_start, self.limit_page_length)
		else:
			return ''

	def add_comment_count(self, result):
		for r in result:
			if not r.name:
				continue

			r._comment_count = 0
			if "_comments" in r:
				r._comment_count = len(json.loads(r._comments or "[]"))

	def update_user_settings(self):
		# update user settings if new search
		user_settings = json.loads(get_user_settings(self.doctype))

		if hasattr(self, 'user_settings'):
			user_settings.update(self.user_settings)

		if self.save_user_settings_fields:
			user_settings['fields'] = self.user_settings_fields

		update_user_settings(self.doctype, user_settings)

def get_order_by(doctype, meta):
	order_by = ""

	sort_field = sort_order = None
	if meta.sort_field and ',' in meta.sort_field:
		# multiple sort given in doctype definition
		# Example:
		# `idx desc, modified desc`
		# will covert to
		# `tabItem`.`idx` desc, `tabItem`.`modified` desc
		order_by = ', '.join(['`tab{0}`.`{1}` {2}'.format(doctype,
			f.split()[0].strip(), f.split()[1].strip()) for f in meta.sort_field.split(',')])
	else:
		sort_field = meta.sort_field or 'modified'
		sort_order = (meta.sort_field and meta.sort_order) or 'desc'

		order_by = "`tab{0}`.`{1}` {2}".format(doctype, sort_field or "modified", sort_order or "desc")

	# draft docs always on top
	if meta.is_submittable:
		order_by = "`tab{0}`.docstatus asc, {1}".format(doctype, order_by)

	return order_by


@frappe.whitelist()
def get_list(doctype, *args, **kwargs):
	'''wrapper for DatabaseQuery'''
	kwargs.pop('cmd', None)
	return DatabaseQuery(doctype).execute(None, *args, **kwargs)

def is_parent_only_filter(doctype, filters):
	#check if filters contains only parent doctype
	only_parent_doctype = True

	if isinstance(filters, list):
		for flt in filters:
			if doctype not in flt:
				only_parent_doctype = False
			if 'Between' in flt:
				flt[3] = get_between_date_filter(flt[3])

	return only_parent_doctype

def has_any_user_permission_for_doctype(doctype, user):
	user_permissions = frappe.permissions.get_user_permissions(user=user)
	return	user_permissions and user_permissions.get(doctype)

def get_between_date_filter(value, df=None):
	'''
		return the formattted date as per the given example
		[u'2017-11-01', u'2017-11-03'] => '2017-11-01 00:00:00.000000' AND '2017-11-04 00:00:00.000000'
	'''
	from_date = None
	to_date = None
	date_format = "%Y-%m-%d %H:%M:%S.%f"

	if df:
		date_format = "%Y-%m-%d %H:%M:%S.%f" if df.fieldtype == 'Datetime' else "%Y-%m-%d"

	if value and isinstance(value, (list, tuple)):
		if len(value) >= 1: from_date = value[0]
		if len(value) >= 2: to_date = value[1]

	if not df or (df and df.fieldtype == 'Datetime'):
		to_date = add_to_date(to_date,days=1)

	data = "'%s' AND '%s'" % (
		get_datetime(from_date).strftime(date_format),
		get_datetime(to_date).strftime(date_format))

	return data<|MERGE_RESOLUTION|>--- conflicted
+++ resolved
@@ -200,11 +200,7 @@
 			frappe.throw(_('Cannot use sub-query or function in fields'), frappe.DataError)
 
 		for field in self.fields:
-<<<<<<< HEAD
-			if regex.match(field):
-=======
 			if sub_query_regex.match(field):
->>>>>>> c656704c
 				if any(keyword in field.lower().split() for keyword in blacklisted_keywords):
 					_raise_exception()
 
