--- conflicted
+++ resolved
@@ -547,12 +547,6 @@
 				else:
 					condition = empty_value_condition + " or "
 
-<<<<<<< HEAD
-				condition += """`tab{doctype}`.`{fieldname}` in ({values})""".format(
-					doctype=self.doctype, fieldname=df.get('fieldname'),
-					values=", ".join([(frappe.db.escape(v, percent=False))
-						for v in user_permission_values.get("docs")]))
-=======
 				for permission in user_permission_values:
 					if not permission.get('applicable_for'):
 						docs.append(permission.get('doc'))
@@ -566,7 +560,6 @@
 					elif df.get('fieldname') == 'name' and self.reference_doctype:
 						if permission.get('applicable_for') == self.reference_doctype:
 							docs.append(permission.get('doc'))
->>>>>>> cc7eacda
 
 					elif permission.get('applicable_for') == self.doctype:
 						docs.append(permission.get('doc'))
