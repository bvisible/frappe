--- conflicted
+++ resolved
@@ -147,11 +147,7 @@
 	if from_colname == to_colname:
 		from_col_order = to_col_order
 
-<<<<<<< HEAD
 	if old_index < len(from_col_order): #//// added if condition
-=======
-	if from_col_order:
->>>>>>> 20a7f6ba
 		to_col_order.insert(new_index, from_col_order.pop(old_index))
 
 	# save updated order
