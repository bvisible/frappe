{
 "charts": [],
 "content": "[{\"id\":\"-P-RG1wVHg\",\"type\":\"header\",\"data\":{\"text\":\"<span class=\\\"h4\\\"><b>Your Shortcuts</b></span>\",\"col\":12}},{\"id\":\"sR-UFcO7II\",\"type\":\"shortcut\",\"data\":{\"shortcut_name\":\"Import Data\",\"col\":3}},{\"id\":\"IkcVmgWb3z\",\"type\":\"shortcut\",\"data\":{\"shortcut_name\":\"ToDo\",\"col\":3}},{\"id\":\"6wir-jZFRE\",\"type\":\"shortcut\",\"data\":{\"shortcut_name\":\"File\",\"col\":3}},{\"id\":\"45a1jzQkTm\",\"type\":\"shortcut\",\"data\":{\"shortcut_name\":\"Assignment Rule\",\"col\":3}},{\"id\":\"LdZrgvxxo7\",\"type\":\"spacer\",\"data\":{\"col\":12}},{\"id\":\"yNSSTIaDWZ\",\"type\":\"header\",\"data\":{\"text\":\"<span class=\\\"h4\\\"><b>Documents</b></span>\",\"col\":12}},{\"id\":\"0yceBIfhHM\",\"type\":\"card\",\"data\":{\"card_name\":\"Data\",\"col\":4}},{\"id\":\"42WbBA9rpj\",\"type\":\"card\",\"data\":{\"card_name\":\"Tools\",\"col\":4}},{\"id\":\"wE9n7TIrAc\",\"type\":\"card\",\"data\":{\"card_name\":\"Alerts and Notifications\",\"col\":4}},{\"id\":\"7_U7_xCOos\",\"type\":\"card\",\"data\":{\"card_name\":\"Email\",\"col\":4}},{\"id\":\"3imoh2oqsJ\",\"type\":\"card\",\"data\":{\"card_name\":\"Printing\",\"col\":4}},{\"id\":\"SlYKJZj5r3\",\"type\":\"card\",\"data\":{\"card_name\":\"Automation\",\"col\":4}},{\"id\":\"O7jrc2YQTN\",\"type\":\"card\",\"data\":{\"card_name\":\"Newsletter\",\"col\":4}}]",
 "creation": "2020-03-02 14:53:24.980279",
 "custom_blocks": [],
 "docstatus": 0,
 "doctype": "Workspace",
 "for_user": "",
 "hide_custom": 0,
 "icon": "tool",
 "idx": 0,
 "is_hidden": 0,
 "label": "Tools",
<<<<<<< HEAD
 "links": [],
 "modified": "2024-05-14 22:31:16.397473",
=======
 "links": [
  {
   "hidden": 0,
   "is_query_report": 0,
   "label": "Automation",
   "link_count": 3,
   "onboard": 0,
   "type": "Card Break"
  },
  {
   "dependencies": "",
   "hidden": 0,
   "is_query_report": 0,
   "label": "Assignment Rule",
   "link_count": 0,
   "link_to": "Assignment Rule",
   "link_type": "DocType",
   "onboard": 0,
   "type": "Link"
  },
  {
   "dependencies": "",
   "hidden": 0,
   "is_query_report": 0,
   "label": "Milestone",
   "link_count": 0,
   "link_to": "Milestone",
   "link_type": "DocType",
   "onboard": 0,
   "type": "Link"
  },
  {
   "dependencies": "",
   "hidden": 0,
   "is_query_report": 0,
   "label": "Auto Repeat",
   "link_count": 0,
   "link_to": "Auto Repeat",
   "link_type": "DocType",
   "onboard": 0,
   "type": "Link"
  },
  {
   "hidden": 0,
   "is_query_report": 0,
   "label": "Tools",
   "link_count": 4,
   "onboard": 0,
   "type": "Card Break"
  },
  {
   "dependencies": "",
   "hidden": 0,
   "is_query_report": 0,
   "label": "To Do",
   "link_count": 0,
   "link_to": "ToDo",
   "link_type": "DocType",
   "onboard": 1,
   "type": "Link"
  },
  {
   "dependencies": "",
   "hidden": 0,
   "is_query_report": 0,
   "label": "Calendar",
   "link_count": 0,
   "link_to": "Event",
   "link_type": "DocType",
   "onboard": 1,
   "type": "Link"
  },
  {
   "dependencies": "",
   "hidden": 0,
   "is_query_report": 0,
   "label": "Note",
   "link_count": 0,
   "link_to": "Note",
   "link_type": "DocType",
   "onboard": 1,
   "type": "Link"
  },
  {
   "dependencies": "",
   "hidden": 0,
   "is_query_report": 0,
   "label": "Files",
   "link_count": 0,
   "link_to": "File",
   "link_type": "DocType",
   "onboard": 0,
   "type": "Link"
  },
  {
   "hidden": 0,
   "is_query_report": 0,
   "label": "Data",
   "link_count": 5,
   "onboard": 0,
   "type": "Card Break"
  },
  {
   "hidden": 0,
   "is_query_report": 0,
   "label": "Import Data",
   "link_count": 0,
   "link_to": "Data Import",
   "link_type": "DocType",
   "onboard": 0,
   "type": "Link"
  },
  {
   "hidden": 0,
   "is_query_report": 0,
   "label": "Export Data",
   "link_count": 0,
   "link_to": "Data Export",
   "link_type": "DocType",
   "onboard": 0,
   "type": "Link"
  },
  {
   "hidden": 0,
   "is_query_report": 0,
   "label": "Bulk Update",
   "link_count": 0,
   "link_to": "Bulk Update",
   "link_type": "DocType",
   "onboard": 0,
   "type": "Link"
  },
  {
   "hidden": 0,
   "is_query_report": 0,
   "label": "Download Backups",
   "link_count": 0,
   "link_to": "backups",
   "link_type": "Page",
   "onboard": 0,
   "type": "Link"
  },
  {
   "hidden": 0,
   "is_query_report": 0,
   "label": "Deleted Documents",
   "link_count": 0,
   "link_to": "Deleted Document",
   "link_type": "DocType",
   "onboard": 0,
   "type": "Link"
  },
  {
   "hidden": 0,
   "is_query_report": 0,
   "label": "Email",
   "link_count": 3,
   "link_type": "DocType",
   "onboard": 0,
   "type": "Card Break"
  },
  {
   "hidden": 0,
   "is_query_report": 0,
   "label": "Email Account",
   "link_count": 0,
   "link_to": "Email Account",
   "link_type": "DocType",
   "onboard": 0,
   "type": "Link"
  },
  {
   "hidden": 0,
   "is_query_report": 0,
   "label": "Email Domain",
   "link_count": 0,
   "link_to": "Email Domain",
   "link_type": "DocType",
   "onboard": 0,
   "type": "Link"
  },
  {
   "hidden": 0,
   "is_query_report": 0,
   "label": "Email Template",
   "link_count": 0,
   "link_to": "Email Template",
   "link_type": "DocType",
   "onboard": 0,
   "type": "Link"
  },
  {
   "hidden": 0,
   "is_query_report": 0,
   "label": "Newsletter",
   "link_count": 2,
   "link_type": "DocType",
   "onboard": 0,
   "type": "Card Break"
  },
  {
   "hidden": 0,
   "is_query_report": 0,
   "label": "Newsletter",
   "link_count": 0,
   "link_to": "Newsletter",
   "link_type": "DocType",
   "onboard": 0,
   "type": "Link"
  },
  {
   "hidden": 0,
   "is_query_report": 0,
   "label": "Email Group",
   "link_count": 0,
   "link_to": "Email Group",
   "link_type": "DocType",
   "onboard": 0,
   "type": "Link"
  },
  {
   "hidden": 0,
   "is_query_report": 0,
   "label": "Printing",
   "link_count": 4,
   "link_type": "DocType",
   "onboard": 0,
   "type": "Card Break"
  },
  {
   "hidden": 0,
   "is_query_report": 0,
   "label": "Print Format Builder",
   "link_count": 0,
   "link_to": "print-format-builder",
   "link_type": "Page",
   "onboard": 0,
   "type": "Link"
  },
  {
   "hidden": 0,
   "is_query_report": 0,
   "label": "Print Format Builder (New)",
   "link_count": 0,
   "link_to": "print-format-builder-beta",
   "link_type": "Page",
   "onboard": 0,
   "type": "Link"
  },
  {
   "hidden": 0,
   "is_query_report": 0,
   "label": "Print Settings",
   "link_count": 0,
   "link_to": "Print Settings",
   "link_type": "DocType",
   "onboard": 0,
   "type": "Link"
  },
  {
   "hidden": 0,
   "is_query_report": 0,
   "label": "Print Heading",
   "link_count": 0,
   "link_to": "Print Heading",
   "link_type": "DocType",
   "onboard": 0,
   "type": "Link"
  },
  {
   "hidden": 0,
   "is_query_report": 0,
   "label": "Alerts and Notifications",
   "link_count": 3,
   "link_type": "DocType",
   "onboard": 0,
   "type": "Card Break"
  },
  {
   "hidden": 0,
   "is_query_report": 0,
   "label": "Notification",
   "link_count": 0,
   "link_to": "Notification",
   "link_type": "DocType",
   "onboard": 0,
   "type": "Link"
  },
  {
   "hidden": 0,
   "is_query_report": 0,
   "label": "Auto Email Report",
   "link_count": 0,
   "link_to": "Auto Email Report",
   "link_type": "DocType",
   "onboard": 0,
   "type": "Link"
  },
  {
   "hidden": 0,
   "is_query_report": 0,
   "label": "Notification Settings",
   "link_count": 0,
   "link_to": "Notification Settings",
   "link_type": "DocType",
   "onboard": 0,
   "type": "Link"
  }
 ],
 "modified": "2024-01-02 15:47:12.939478",
>>>>>>> 20a7f6ba
 "modified_by": "Administrator",
 "module": "Automation",
 "name": "Tools",
 "number_cards": [],
 "owner": "Administrator",
 "parent_page": "",
 "public": 1,
 "quick_lists": [],
 "restrict_to_domain": "Core",
 "roles": [],
 "sequence_id": 61.0,
 "shortcuts": [],
 "title": "Tools"
}<|MERGE_RESOLUTION|>--- conflicted
+++ resolved
@@ -11,10 +11,6 @@
  "idx": 0,
  "is_hidden": 0,
  "label": "Tools",
-<<<<<<< HEAD
- "links": [],
- "modified": "2024-05-14 22:31:16.397473",
-=======
  "links": [
   {
    "hidden": 0,
@@ -325,7 +321,6 @@
   }
  ],
  "modified": "2024-01-02 15:47:12.939478",
->>>>>>> 20a7f6ba
  "modified_by": "Administrator",
  "module": "Automation",
  "name": "Tools",
