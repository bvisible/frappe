--- conflicted
+++ resolved
@@ -11,14 +11,11 @@
   "based_on",
   "module",
   "custom",
-<<<<<<< HEAD
   "tailwind_theme_section",
   "brand_color",
-  "google_font",
   "custom_css",
   "theme_css",
   "bootstrap_theme_section",
-=======
   "configuration_section",
   "google_font",
   "font_size",
@@ -33,7 +30,6 @@
   "dark_color",
   "background_color",
   "stylesheet_section",
->>>>>>> 85274158
   "theme_scss",
   "custom_scss",
   "theme_json",
@@ -101,7 +97,6 @@
    "options": "JSON"
   },
   {
-<<<<<<< HEAD
    "default": "Bootstrap 4",
    "fieldname": "based_on",
    "fieldtype": "Select",
@@ -148,11 +143,6 @@
    "options": "Web Page Block"
   },
   {
-   "fieldname": "google_font",
-   "fieldtype": "Data",
-   "label": "Google Font"
-  },
-  {
    "fieldname": "custom_css",
    "fieldtype": "Code",
    "label": "Custom CSS",
@@ -164,11 +154,8 @@
    "label": "Theme CSS",
    "options": "CSS",
    "read_only": 1
-  }
- ],
- "links": [],
- "modified": "2020-04-19 20:44:22.916580",
-=======
+  },
+  {
    "fieldname": "configuration_section",
    "fieldtype": "Section Break",
    "label": "Configuration"
@@ -253,8 +240,7 @@
   }
  ],
  "links": [],
- "modified": "2020-04-19 05:18:49.820803",
->>>>>>> 85274158
+ "modified": "2020-04-19 20:44:22.916580",
  "modified_by": "Administrator",
  "module": "Website",
  "name": "Website Theme",
