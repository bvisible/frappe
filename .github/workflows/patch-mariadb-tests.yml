--- conflicted
+++ resolved
@@ -51,11 +51,7 @@
 
       - name: Setup Python
         if: ${{ steps.check-build.outputs.build == 'strawberry' }}
-<<<<<<< HEAD
-        uses: "gabrielfalcao/pyenv-action@v14"
-=======
         uses: actions/setup-python@v4
->>>>>>> 85e169e5
         with:
           python-version: |
               3.7
