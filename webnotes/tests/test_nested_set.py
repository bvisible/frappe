--- conflicted
+++ resolved
@@ -2,138 +2,6 @@
 
 # TODO - rewrite this in Item Group
 
-<<<<<<< HEAD
-	def reload_all(self, data=None):
-		for d in data or self.data:
-			self.__dict__[d[0]].load_from_db()
-			
-	def test_basic_tree(self, data=None):
-		for d in data or self.data:
-			self.assertEquals(self.__dict__[d[0]].doc.lft, d[2])
-			self.assertEquals(self.__dict__[d[0]].doc.rgt, d[3])
-	
-	def test_validate_loop_move(self):
-		self.c1.doc.parent_item_group = 'gc3'
-		self.assertRaises(webnotes.ValidationError, self.c1.save)
-	
-	def test_rebuild_tree(self):
-		from webnotes.utils.nestedset import rebuild_tree
-		rebuild_tree("Item Group", "parent_item_group")
-		self.test_basic_tree(self.data)
-	
-	def test_move_group(self):
-		self.c1.doc.parent_item_group = 'c2'
-		self.c1.save()
-		self.reload_all()
-		
-		new_tree = [
-			["t1", None, 1, 20], 
-				["c0", "t1", 2, 3],
-				["c2", "t1", 4, 17],
-					["gc4", "c2", 5, 6],
-					["gc5", "c2", 7, 8],
-					["c1", "t1", 9, 16],
-						["gc1", "c1", 10, 11],
-						["gc2", "c1", 12, 13],
-						["gc3", "c1", 14, 15],
-				["c3", "t1", 18, 19]
-		]
-		self.test_basic_tree(new_tree)
-		
-		# Move back
-		
-		self.c1.doc.parent_item_group = 'gc4'
-		self.c1.save()
-		self.reload_all()
-		
-		new_tree = [
-			["t1", None, 1, 20], 
-				["c0", "t1", 2, 3],
-				["c2", "t1", 4, 17],
-					["gc4", "c2", 5, 14],
-						["c1", "t1", 6, 13],
-							["gc1", "c1", 7, 8],
-							["gc2", "c1", 9, 10],
-							["gc3", "c1", 11, 12],
-					["gc5", "c2", 15, 16],
-				["c3", "t1", 18, 19]
-		]
-		self.test_basic_tree(new_tree)
-
-		# Move to root
-		
-		# self.c1.doc.parent_item_group = ''
-		# self.c1.save()
-		# self.reload_all()
-		# 
-		# new_tree = [
-		# 	["t1", None, 1, 12],
-		# 		["c0", "t1", 2, 3],
-		# 		["c2", "t1", 4, 9],
-		# 			["gc4", "c2", 5, 6],
-		# 			["gc5", "c2", 7, 8],
-		# 		["c3", "t1", 10, 11],
-		# 	["c1", "t1", 13, 20],
-		# 		["gc1", "c1", 14, 15],
-		# 		["gc2", "c1", 16, 17],
-		# 		["gc3", "c1", 18, 19],
-		# ]
-		# self.test_basic_tree(new_tree)
-		
-		# move leaf
-		self.gc3.doc.parent_item_group = 'c2'
-		self.gc3.save()
-		self.reload_all()
-		
-		new_tree = [
-			["t1", None, 1, 20], 
-				["c0", "t1", 2, 3],
-				["c2", "t1", 4, 17],
-					["gc4", "c2", 5, 12],
-						["c1", "t1", 6, 11],
-							["gc1", "c1", 7, 8],
-							["gc2", "c1", 9, 10],
-					["gc5", "c2", 13, 14],
-					["gc3", "c2", 15, 16],
-				["c3", "t1", 18, 19]
-		]
-		self.test_basic_tree(new_tree)
-		
-		# delete leaf
-		webnotes.delete_doc(self.gc2.doc.doctype, self.gc2.doc.name)
-		
-		new_tree = [
-			["t1", None, 1, 18], 
-				["c0", "t1", 2, 3],
-				["c2", "t1", 4, 15],
-					["gc4", "c2", 5, 10],
-						["c1", "t1", 6, 9],
-							["gc1", "c1", 7, 8],
-					["gc5", "c2", 11, 12],
-					["gc3", "c2", 13, 14],
-				["c3", "t1", 16, 17]
-		]
-		
-		del self.__dict__["gc2"]
-		self.reload_all(new_tree)
-		self.test_basic_tree(new_tree)
-
-		#print webnotes.conn.sql("""select name, parent_item_group, lft, rgt from `tabItem Group`""")
-
-		# for testing
-		# for d in new_tree:
-		# 	doc = self.__dict__[d[0]].doc
-		# 	print doc.name, doc.lft, doc.rgt
-	
-	# def tearDown(self):
-	# 	webnotes.conn.rollback()
-		
-if __name__=="__main__":
-	import webnotes
-	webnotes.connect()
-	
-	unittest.main()
-=======
 # class TestNSM(unittest.TestCase):
 # 	def setUp(self):
 # 		webnotes.conn.sql("""delete from `tabItem Group` 
@@ -283,5 +151,4 @@
 # if __name__=="__main__":
 # 	import webnotes
 # 	webnotes.connect()
-# 	unittest.main()
->>>>>>> d3f9860a
+# 	unittest.main()